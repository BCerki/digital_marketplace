import * as crud from 'back-end/lib/crud';
import { approveAffiliation, Connection, createAffiliation, deleteAffiliation, readActiveOwnerCount, readManyAffiliations, readOneAffiliation } from 'back-end/lib/db';
import * as permissions from 'back-end/lib/permissions';
import { Response } from 'back-end/lib/server';
import { basicResponse, JsonResponseBody, makeJsonResponseBody, nullRequestBodyHandler } from 'back-end/lib/server';
import { SupportedRequestBodies, SupportedResponseBodies } from 'back-end/lib/types';
import { validateAffiliationId, validateOrganizationId, validateUserId } from 'back-end/lib/validation';
import { getString } from 'shared/lib';
import { Affiliation, AffiliationSlim, CreateRequestBody, CreateValidationErrors, DeleteValidationErrors, MembershipStatus, MembershipType, UpdateValidationErrors } from 'shared/lib/resources/affiliation';
import { Session } from 'shared/lib/resources/session';
import { Id } from 'shared/lib/types';
<<<<<<< HEAD
import { allValid, getInvalidValue, invalid, isInvalid, valid, Validation } from 'shared/lib/validation';
=======
import { allValid, getInvalidValue, invalid, isInvalid, valid } from 'shared/lib/validation';
>>>>>>> 8f55e951
import * as affiliationValidation from 'shared/lib/validation/affiliation';

export interface ValidatedCreateRequestBody {
  user: Id;
  organization: Id;
  membershipType: MembershipType;
  membershipStatus: MembershipStatus;
}

type ValidatedUpdateRequestBody = Id;

type ValidatedDeleteRequestBody = Id;

type Resource = crud.Resource<
  SupportedRequestBodies,
  SupportedResponseBodies,
  CreateRequestBody,
  ValidatedCreateRequestBody,
  CreateValidationErrors,
  null,
  null,
  null,
  ValidatedUpdateRequestBody,
  UpdateValidationErrors,
  ValidatedDeleteRequestBody,
  DeleteValidationErrors,
  Session,
  Connection
>;

const resource: Resource = {
  routeNamespace: 'affiliations',

  readMany(connection) {
    return nullRequestBodyHandler<JsonResponseBody<AffiliationSlim[] | string[]>, Session>(async request => {
      const respond = (code: number, body: AffiliationSlim[] | string[]) => basicResponse(code, request.session, makeJsonResponseBody(body));
      if (!request.session.user || !permissions.readManyAffiliations(request.session)) {
        return respond(401, [permissions.ERROR_MESSAGE]);
      }
      const affiliations = await readManyAffiliations(connection, request.session.user.id);
      return respond(200, affiliations);
    });
  },

  create(connection) {
    return {
<<<<<<< HEAD
      async parseRequestBody(request): Promise<CreateRequestBody> {
=======
      async parseRequestBody(request) {
>>>>>>> 8f55e951
        const body = request.body.tag === 'json' ? request.body.value : {};
        return {
          user: getString(body, 'user'),
          organization: getString(body, 'organization'),
          membershipType: getString(body, 'membershipType')
        };
      },
      async validateRequestBody(request): Promise<Validation<ValidatedCreateRequestBody, CreateValidationErrors>> {
        const { user, organization, membershipType } = request.body;
        const validatedUser = await validateUserId(connection, user);
        const validatedOrganization = await validateOrganizationId(connection, organization);
        const validatedMembershipType = affiliationValidation.validateMembershipType(membershipType);
        if (allValid([validatedUser, validatedOrganization, validatedMembershipType])) {
<<<<<<< HEAD
          const existingAffiliation = await readOneAffiliation(connection, user, organization);
          if (!existingAffiliation) {
            if (!permissions.createAffiliation(request.session, user)) {
=======
          // Get the most recent affiliation for this user and organization
          const existingAffiliation = await readOneAffiliation(connection, user, organization);
          let membershipStatus: MembershipStatus;
          // If existing affiliation in pending state, we check for admin perms, and create new active one
          if (existingAffiliation && existingAffiliation.membershipStatus === MembershipStatus.Pending) {
            if (!await permissions.updateAffiliation(connection, request.session, organization)) {
>>>>>>> 8f55e951
              return invalid({
                permissions: [permissions.ERROR_MESSAGE]
              });
            }
<<<<<<< HEAD
            // If no existing, active affiliation, create new affiliation with PENDING status
            return valid({
              user,
              organization,
              membershipType: (validatedMembershipType.value as MembershipType),
              membershipStatus: MembershipStatus.Pending
            });
          } else {
            if (!permissions.updateAffiliation(connection, request.session, organization)) {
=======
            membershipStatus = MembershipStatus.Active;
          } else { // Otherwise we are creating a brand new membership in pending state (perms for own account only)
            if (!permissions.createAffiliation(request.session, user)) {
>>>>>>> 8f55e951
              return invalid({
                permissions: [permissions.ERROR_MESSAGE]
              });
            }
<<<<<<< HEAD
            // If existing, active affiliation, create new affiliation with ACTIVE status and updated role
            return valid({
              user,
              organization,
              membershipType: (validatedMembershipType.value as MembershipType),
              membershipStatus: MembershipStatus.Active
            });
          }
=======
            membershipStatus = MembershipStatus.Pending;
          }
          return valid({
            user,
            organization,
            membershipType: (validatedMembershipType.value as MembershipType),
            membershipStatus
          });
>>>>>>> 8f55e951
        } else {
          return invalid({
            user: getInvalidValue(validatedUser, undefined),
            organization: getInvalidValue(validatedOrganization, undefined),
            membershipType: getInvalidValue(validatedMembershipType, undefined)
          });
        }
      },
      async respond(request): Promise<Response<JsonResponseBody<Affiliation | CreateValidationErrors>, Session>> {
        const respond = (code: number, body: Affiliation | CreateValidationErrors) => basicResponse(code, request.session, makeJsonResponseBody(body));
        switch (request.body.tag) {
          case 'invalid':
            if (request.body.value.permissions) {
              return basicResponse(401, request.session, makeJsonResponseBody(request.body.value));
            }
            return basicResponse(400, request.session, makeJsonResponseBody(request.body.value));
          case 'valid':
            const affiliation = await createAffiliation(connection, request.body.value);
            return respond(201, affiliation);
        }
      }
    };
  },

  update(connection) {
    return {
      async parseRequestBody(request): Promise<null> {
        return null;
      },
<<<<<<< HEAD
      async validateRequestBody(request): Promise<Validation<ValidatedUpdateRequestBody, UpdateValidationErrors>> {
=======
      async validateRequestBody(request) {
>>>>>>> 8f55e951
        const validatedAffiliation = await validateAffiliationId(connection, request.params.id);
        if (isInvalid(validatedAffiliation)) {
          return invalid({
            affiliation: getInvalidValue(validatedAffiliation, undefined)
          });
        }
        const existingAffiliation = validatedAffiliation.value;
        if (existingAffiliation.membershipStatus === MembershipStatus.Pending) {
          if (!await permissions.updateAffiliation(connection, request.session, existingAffiliation.organization.id)) {
            return invalid({
              permissions: [permissions.ERROR_MESSAGE]
            });
          }
          return valid(existingAffiliation.id);
        }
        return invalid({
          affiliation: ['Membership is not pending.']
        });
      },
      async respond(request): Promise<Response<JsonResponseBody<Affiliation | UpdateValidationErrors>, Session>> {
        const respond = (code: number, body: Affiliation | UpdateValidationErrors) => basicResponse(code, request.session, makeJsonResponseBody(body));
        if (request.body.tag === 'invalid') {
          if (request.body.value.permissions) {
            return respond(401, request.body.value);
          }
          return respond(400, request.body.value);
        }
        const id = request.body.value;
        const updatedAffiliation = await approveAffiliation(connection, id);
        return respond(200, updatedAffiliation);
      }
    };
  },

  delete(connection) {
    return {
      async validateRequestBody(request): Promise<Validation<ValidatedDeleteRequestBody, DeleteValidationErrors>> {
        const validatedAffiliationId = await validateAffiliationId(connection, request.params.id);
        if (validatedAffiliationId.tag === 'invalid') {
          return invalid({
            affiliation: getInvalidValue(validatedAffiliationId, undefined)
          });
        }

        const existingAffiliation = validatedAffiliationId.value;
        if (existingAffiliation.membershipType === MembershipType.Owner &&
            await readActiveOwnerCount(connection, existingAffiliation.organization.id) === 1) {
          return invalid({
            affiliation: ['Unable to remove membership. This is the sole owner for this organization.']
          });
        }

        if (!await permissions.deleteAffiliation(connection, request.session, existingAffiliation.user.id, existingAffiliation.organization.id)) {
          return invalid({
            permissions: [permissions.ERROR_MESSAGE]
          });
        }

        return valid(existingAffiliation.id);
      },
      async respond(request): Promise<Response<JsonResponseBody<Affiliation | DeleteValidationErrors>, Session>> {
        const respond = (code: number, body: Affiliation | DeleteValidationErrors) => basicResponse(code, request.session, makeJsonResponseBody(body));
<<<<<<< HEAD
        if (request.body.tag === 'invalid') {
=======
        if (isInvalid(request.body)) {
>>>>>>> 8f55e951
          if (request.body.value.permissions) {
            return respond(401, request.body.value);
          }
          return respond(400, request.body.value);
        }
        const affiliationId = request.body.value;
        const deletedAffiliation = await deleteAffiliation(connection, affiliationId);
        return respond(200, deletedAffiliation);
      }
    };
  }
};

export default resource;<|MERGE_RESOLUTION|>--- conflicted
+++ resolved
@@ -9,11 +9,7 @@
 import { Affiliation, AffiliationSlim, CreateRequestBody, CreateValidationErrors, DeleteValidationErrors, MembershipStatus, MembershipType, UpdateValidationErrors } from 'shared/lib/resources/affiliation';
 import { Session } from 'shared/lib/resources/session';
 import { Id } from 'shared/lib/types';
-<<<<<<< HEAD
-import { allValid, getInvalidValue, invalid, isInvalid, valid, Validation } from 'shared/lib/validation';
-=======
 import { allValid, getInvalidValue, invalid, isInvalid, valid } from 'shared/lib/validation';
->>>>>>> 8f55e951
 import * as affiliationValidation from 'shared/lib/validation/affiliation';
 
 export interface ValidatedCreateRequestBody {
@@ -60,11 +56,7 @@
 
   create(connection) {
     return {
-<<<<<<< HEAD
-      async parseRequestBody(request): Promise<CreateRequestBody> {
-=======
       async parseRequestBody(request) {
->>>>>>> 8f55e951
         const body = request.body.tag === 'json' ? request.body.value : {};
         return {
           user: getString(body, 'user'),
@@ -72,57 +64,29 @@
           membershipType: getString(body, 'membershipType')
         };
       },
-      async validateRequestBody(request): Promise<Validation<ValidatedCreateRequestBody, CreateValidationErrors>> {
+      async validateRequestBody(request) {
         const { user, organization, membershipType } = request.body;
         const validatedUser = await validateUserId(connection, user);
         const validatedOrganization = await validateOrganizationId(connection, organization);
         const validatedMembershipType = affiliationValidation.validateMembershipType(membershipType);
         if (allValid([validatedUser, validatedOrganization, validatedMembershipType])) {
-<<<<<<< HEAD
-          const existingAffiliation = await readOneAffiliation(connection, user, organization);
-          if (!existingAffiliation) {
-            if (!permissions.createAffiliation(request.session, user)) {
-=======
           // Get the most recent affiliation for this user and organization
           const existingAffiliation = await readOneAffiliation(connection, user, organization);
           let membershipStatus: MembershipStatus;
           // If existing affiliation in pending state, we check for admin perms, and create new active one
           if (existingAffiliation && existingAffiliation.membershipStatus === MembershipStatus.Pending) {
             if (!await permissions.updateAffiliation(connection, request.session, organization)) {
->>>>>>> 8f55e951
               return invalid({
                 permissions: [permissions.ERROR_MESSAGE]
               });
             }
-<<<<<<< HEAD
-            // If no existing, active affiliation, create new affiliation with PENDING status
-            return valid({
-              user,
-              organization,
-              membershipType: (validatedMembershipType.value as MembershipType),
-              membershipStatus: MembershipStatus.Pending
-            });
-          } else {
-            if (!permissions.updateAffiliation(connection, request.session, organization)) {
-=======
             membershipStatus = MembershipStatus.Active;
           } else { // Otherwise we are creating a brand new membership in pending state (perms for own account only)
             if (!permissions.createAffiliation(request.session, user)) {
->>>>>>> 8f55e951
               return invalid({
                 permissions: [permissions.ERROR_MESSAGE]
               });
             }
-<<<<<<< HEAD
-            // If existing, active affiliation, create new affiliation with ACTIVE status and updated role
-            return valid({
-              user,
-              organization,
-              membershipType: (validatedMembershipType.value as MembershipType),
-              membershipStatus: MembershipStatus.Active
-            });
-          }
-=======
             membershipStatus = MembershipStatus.Pending;
           }
           return valid({
@@ -131,7 +95,6 @@
             membershipType: (validatedMembershipType.value as MembershipType),
             membershipStatus
           });
->>>>>>> 8f55e951
         } else {
           return invalid({
             user: getInvalidValue(validatedUser, undefined),
@@ -158,14 +121,10 @@
 
   update(connection) {
     return {
-      async parseRequestBody(request): Promise<null> {
+      async parseRequestBody(request) {
         return null;
       },
-<<<<<<< HEAD
-      async validateRequestBody(request): Promise<Validation<ValidatedUpdateRequestBody, UpdateValidationErrors>> {
-=======
       async validateRequestBody(request) {
->>>>>>> 8f55e951
         const validatedAffiliation = await validateAffiliationId(connection, request.params.id);
         if (isInvalid(validatedAffiliation)) {
           return invalid({
@@ -202,7 +161,7 @@
 
   delete(connection) {
     return {
-      async validateRequestBody(request): Promise<Validation<ValidatedDeleteRequestBody, DeleteValidationErrors>> {
+      async validateRequestBody(request) {
         const validatedAffiliationId = await validateAffiliationId(connection, request.params.id);
         if (validatedAffiliationId.tag === 'invalid') {
           return invalid({
@@ -228,11 +187,7 @@
       },
       async respond(request): Promise<Response<JsonResponseBody<Affiliation | DeleteValidationErrors>, Session>> {
         const respond = (code: number, body: Affiliation | DeleteValidationErrors) => basicResponse(code, request.session, makeJsonResponseBody(body));
-<<<<<<< HEAD
-        if (request.body.tag === 'invalid') {
-=======
         if (isInvalid(request.body)) {
->>>>>>> 8f55e951
           if (request.body.value.permissions) {
             return respond(401, request.body.value);
           }
