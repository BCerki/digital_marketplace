import * as crud from 'back-end/lib/crud';
<<<<<<< HEAD
import { approveAffiliation, Connection, createAffiliation, deleteAffiliation, readActiveOwnerCount, readManyAffiliations, readOneAffiliation, readOneUserByEmail } from 'back-end/lib/db';
=======
import * as db from 'back-end/lib/db';
>>>>>>> efd7b452
import * as permissions from 'back-end/lib/permissions';
import { basicResponse, JsonResponseBody, makeJsonResponseBody, nullRequestBodyHandler, wrapRespond } from 'back-end/lib/server';
import { SupportedRequestBodies, SupportedResponseBodies } from 'back-end/lib/types';
import { validateAffiliationId, validateOrganizationId } from 'back-end/lib/validation';
import { getString } from 'shared/lib';
import { Affiliation, AffiliationSlim, CreateRequestBody, CreateValidationErrors, DeleteValidationErrors, MembershipStatus, MembershipType, UpdateValidationErrors } from 'shared/lib/resources/affiliation';
import { Session } from 'shared/lib/resources/session';
import { User, UserStatus, UserType } from 'shared/lib/resources/user';
import { Id } from 'shared/lib/types';
import { allValid, getInvalidValue, invalid, isInvalid, valid } from 'shared/lib/validation';
import * as affiliationValidation from 'shared/lib/validation/affiliation';

export interface ValidatedCreateRequestBody {
  user: Id;
  organization: Id;
  membershipType: MembershipType;
  membershipStatus: MembershipStatus;
}

type ValidatedUpdateRequestBody = Id;

type ValidatedDeleteRequestBody = Id;

type Resource = crud.Resource<
  SupportedRequestBodies,
  SupportedResponseBodies,
  CreateRequestBody,
  ValidatedCreateRequestBody,
  CreateValidationErrors,
  null,
  null,
  null,
  ValidatedUpdateRequestBody,
  UpdateValidationErrors,
  ValidatedDeleteRequestBody,
  DeleteValidationErrors,
  Session,
  db.Connection
>;

const resource: Resource = {
  routeNamespace: 'affiliations',

  readMany(connection) {
    return nullRequestBodyHandler<JsonResponseBody<AffiliationSlim[] | string[]>, Session>(async request => {
      const respond = (code: number, body: AffiliationSlim[] | string[]) => basicResponse(code, request.session, makeJsonResponseBody(body));
      if (!request.session.user || !permissions.readManyAffiliations(request.session)) {
        return respond(401, [permissions.ERROR_MESSAGE]);
      }
      const dbResult = await db.readManyAffiliations(connection, request.session.user.id);
      if (isInvalid(dbResult)) {
        return respond(503, [db.ERROR_MESSAGE]);
      }
      return respond(200, dbResult.value);
    });
  },

  create(connection) {
    return {
      async parseRequestBody(request) {
        const body: unknown = request.body.tag === 'json' ? request.body.value : {};
        return {
          userEmail: getString(body, 'userEmail'),
          organization: getString(body, 'organization'),
          membershipType: getString(body, 'membershipType')
        };
      },
      async validateRequestBody(request) {
        const { userEmail, organization, membershipType } = request.body;
        // Attempt to fetch a valid user for the given email
        const validatedUser = await readOneUserByEmail(connection, userEmail);
        const validatedOrganization = await validateOrganizationId(connection, organization);
        const validatedMembershipType = affiliationValidation.validateMembershipType(membershipType);
        if (allValid([validatedUser, validatedOrganization, validatedMembershipType])) {
<<<<<<< HEAD
          const user = validatedUser.value as User | null;
          if (!user) {
            return invalid({
              inviteeNotRegistered: ['User is not registered, but has been notified.']
            });
          }
          // Only active members can be invited
          if (user.status !== UserStatus.Active) {
            return invalid({
              affiliation: ['Only active members can be invited.']
            });
          }
          // Only vendor type users can be invited
          if (user.type !== UserType.Vendor) {
            return invalid({
              affiliation: ['Only vendors can be invited.']
            });
          }
          if (!await permissions.createAffiliation(connection, request.session, organization)) {
            return invalid({
              permissions: [permissions.ERROR_MESSAGE]
            });
          }
          // Do not create if there is already an active affiliation for this user/org
          const dbResult = await readOneAffiliation(connection, user.id, organization);
=======
          // Get the most recent affiliation for this user and organization
          const dbResult = await db.readOneAffiliation(connection, user, organization);
>>>>>>> efd7b452
          if (isInvalid(dbResult)) {
            return invalid({ database: [db.ERROR_MESSAGE]});
          }
          if (dbResult.value) {
            return invalid({ affiliation: ['This user is already a member of this organization.']});
          }
          return valid({
            user: user.id,
            organization,
            membershipType: (validatedMembershipType.value as MembershipType),
            membershipStatus: MembershipStatus.Pending
          });
        } else {
          return invalid({
            user: getInvalidValue(validatedUser, undefined),
            organization: getInvalidValue(validatedOrganization, undefined),
            membershipType: getInvalidValue(validatedMembershipType, undefined)
          });
        }
      },
      respond: wrapRespond<ValidatedCreateRequestBody, CreateValidationErrors, JsonResponseBody<Affiliation>, JsonResponseBody<CreateValidationErrors>, Session>({
        valid: (async request => {
          const dbResult = await db.createAffiliation(connection, request.body);
          if (isInvalid(dbResult)) {
            return basicResponse(503, request.session, makeJsonResponseBody({ database: [db.ERROR_MESSAGE] }));
          }
          return basicResponse(201, request.session, makeJsonResponseBody(dbResult.value));
        }),
        invalid: (async request => {
          if (request.body.affiliation) {
            return basicResponse(409, request.session, makeJsonResponseBody(request.body));
          }
          if (request.body.inviteeNotRegistered) {
            // TODO: send invitee notification requesting registration once email notifications in place
            return basicResponse(200, request.session, makeJsonResponseBody(request.body));
          }
          return basicResponse(400, request.session, makeJsonResponseBody(request.body));
        })
      })
    };
  },

  update(connection) {
    return {
      async parseRequestBody(request) {
        return null;
      },
      async validateRequestBody(request) {
        const validatedAffiliation = await validateAffiliationId(connection, request.params.id);
        if (isInvalid(validatedAffiliation)) {
          return invalid({
            affiliation: getInvalidValue(validatedAffiliation, undefined)
          });
        }
        const existingAffiliation = validatedAffiliation.value;
        if (existingAffiliation.membershipStatus === MembershipStatus.Pending) {
          if (!permissions.updateAffiliation(request.session, existingAffiliation)) {
            return invalid({
              permissions: [permissions.ERROR_MESSAGE]
            });
          }
          return valid(existingAffiliation.id);
        }
        return invalid({
          affiliation: ['Membership is not pending.']
        });
      },
      respond: wrapRespond({
        valid: (async request => {
          const id = request.body;
          const dbResult = await db.approveAffiliation(connection, id);
          if (isInvalid(dbResult)) {
            return basicResponse(503, request.session, makeJsonResponseBody({ database: [db.ERROR_MESSAGE]}));
          }
          return basicResponse(200, request.session, makeJsonResponseBody(dbResult.value));
        }),
        invalid: (async request => {
          return basicResponse(400, request.session, makeJsonResponseBody(request.body));
        })
      })
    };
  },

  delete(connection) {
    return {
      async validateRequestBody(request) {
<<<<<<< HEAD
        const validatedAffiliation = await validateAffiliationId(connection, request.params.id);
        if (isInvalid(validatedAffiliation)) {
=======
        const validatedAffiliationId = await validateAffiliationId(connection, request.params.id);
        if (isInvalid(validatedAffiliationId)) {
>>>>>>> efd7b452
          return invalid({
            affiliation: getInvalidValue(validatedAffiliation, undefined)
          });
        }

        const existingAffiliation = validatedAffiliation.value;
        if (existingAffiliation.membershipType === MembershipType.Owner &&
            await db.readActiveOwnerCount(connection, existingAffiliation.organization.id) === 1) {
          return invalid({
            affiliation: ['Unable to remove membership. This is the sole owner for this organization.']
          });
        }

        if (!await permissions.deleteAffiliation(connection, request.session, existingAffiliation)) {
          return invalid({
            permissions: [permissions.ERROR_MESSAGE]
          });
        }

        return valid(existingAffiliation.id);
      },
      respond: wrapRespond({
        valid: (async request => {
          const affiliationId = request.body;
          const dbResult = await db.deleteAffiliation(connection, affiliationId);
          if (isInvalid(dbResult)) {
            return basicResponse(503, request.session, makeJsonResponseBody({ database: [db.ERROR_MESSAGE] }));
          }
          return basicResponse(200, request.session, makeJsonResponseBody(dbResult.value));
        }),
        invalid: (async request => {
          return basicResponse(400, request.session, makeJsonResponseBody(request.body));
        })
      })
    };
  }
};

export default resource;<|MERGE_RESOLUTION|>--- conflicted
+++ resolved
@@ -1,9 +1,5 @@
 import * as crud from 'back-end/lib/crud';
-<<<<<<< HEAD
-import { approveAffiliation, Connection, createAffiliation, deleteAffiliation, readActiveOwnerCount, readManyAffiliations, readOneAffiliation, readOneUserByEmail } from 'back-end/lib/db';
-=======
 import * as db from 'back-end/lib/db';
->>>>>>> efd7b452
 import * as permissions from 'back-end/lib/permissions';
 import { basicResponse, JsonResponseBody, makeJsonResponseBody, nullRequestBodyHandler, wrapRespond } from 'back-end/lib/server';
 import { SupportedRequestBodies, SupportedResponseBodies } from 'back-end/lib/types';
@@ -74,11 +70,10 @@
       async validateRequestBody(request) {
         const { userEmail, organization, membershipType } = request.body;
         // Attempt to fetch a valid user for the given email
-        const validatedUser = await readOneUserByEmail(connection, userEmail);
+        const validatedUser = await db.readOneUserByEmail(connection, userEmail);
         const validatedOrganization = await validateOrganizationId(connection, organization);
         const validatedMembershipType = affiliationValidation.validateMembershipType(membershipType);
         if (allValid([validatedUser, validatedOrganization, validatedMembershipType])) {
-<<<<<<< HEAD
           const user = validatedUser.value as User | null;
           if (!user) {
             return invalid({
@@ -103,11 +98,7 @@
             });
           }
           // Do not create if there is already an active affiliation for this user/org
-          const dbResult = await readOneAffiliation(connection, user.id, organization);
-=======
-          // Get the most recent affiliation for this user and organization
-          const dbResult = await db.readOneAffiliation(connection, user, organization);
->>>>>>> efd7b452
+          const dbResult = await db.readOneAffiliation(connection, user.id, organization);
           if (isInvalid(dbResult)) {
             return invalid({ database: [db.ERROR_MESSAGE]});
           }
@@ -194,13 +185,8 @@
   delete(connection) {
     return {
       async validateRequestBody(request) {
-<<<<<<< HEAD
         const validatedAffiliation = await validateAffiliationId(connection, request.params.id);
         if (isInvalid(validatedAffiliation)) {
-=======
-        const validatedAffiliationId = await validateAffiliationId(connection, request.params.id);
-        if (isInvalid(validatedAffiliationId)) {
->>>>>>> efd7b452
           return invalid({
             affiliation: getInvalidValue(validatedAffiliation, undefined)
           });
