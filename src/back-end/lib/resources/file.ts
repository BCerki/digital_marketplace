import * as crud from 'back-end/lib/crud';
import { Connection, createFile, readOneFileBlob, readOneFileById } from 'back-end/lib/db';
import * as permissions from 'back-end/lib/permissions';
import { basicResponse, FileResponseBody, FileUpload, JsonResponseBody, makeJsonResponseBody, nullRequestBodyHandler, Response } from 'back-end/lib/server';
import { SupportedRequestBodies, SupportedResponseBodies } from 'back-end/lib/types';
import { validateFilePath } from 'back-end/lib/validation';
import { lookup } from 'mime-types';
import shajs from 'sha.js';
import { getString } from 'shared/lib';
import { CreateValidationErrors, FilePermissions, FileRecord, FileUploadMetadata } from 'shared/lib/resources/file';
import { Session } from 'shared/lib/resources/session';
import { UserType } from 'shared/lib/resources/user';
import { adt, Id } from 'shared/lib/types';
import { allValid, getInvalidValue, invalid, isInvalid, valid, Validation } from 'shared/lib/validation';
import * as fileValidation from 'shared/lib/validation/file';

export function hashFile(originalName: string, data: Buffer): string {
  const hash = shajs('sha1');
  hash.update(data);
  return hash.digest('base64');
}

export type CreateRequestBody = FileUpload<FileUploadMetadata> | null;

export interface ValidatedCreateRequestBody extends Pick<FileUpload<FileUploadMetadata>, 'name' | 'path'> {
  permissions: Array<FilePermissions<Id, UserType>>;
}

type Resource = crud.Resource<
  SupportedRequestBodies,
  SupportedResponseBodies,
  CreateRequestBody,
  ValidatedCreateRequestBody,
  CreateValidationErrors,
  null,
  null,
  null,
  null,
  null,
  null,
  null,
  Session,
  Connection
>;

const resource: Resource = {
  routeNamespace: 'files',

  readOne(connection) {
    return nullRequestBodyHandler<FileResponseBody | JsonResponseBody<FileRecord | string[]>, Session>(async request => {
      const getBlob = getString(request.query, 'type') === 'blob';
      const respond = (code: number, body: FileRecord | string[]) => basicResponse(code, request.session, makeJsonResponseBody(body));
      if (await permissions.readOneFile(connection, request.session, request.params.id)) {
        const dbResult = await readOneFileById(connection, request.params.id);
        if (isInvalid(dbResult)) {
          return respond(503, ['Database error']);
        }
        const file = dbResult.value;
        if (!file) {
          return respond(404, ['File not found.']);
        }
        if (!getBlob) { return respond(200, file); }
        const dbResultBlob = await readOneFileBlob(connection, file.fileBlob);
        if (isInvalid(dbResultBlob)) {
          return respond(503, ['Database error']);
        }
        if (!dbResultBlob.value) {
          return respond(404, ['File not found.']);
        }
        return basicResponse(200, request.session, adt('file', {
          buffer: dbResultBlob.value.blob,
          contentType: lookup(file.name) || 'application/octet-stream',
          contentDisposition: `attachment; filename="${file.name}"`
        }));
      }
      return respond(401, [permissions.ERROR_MESSAGE]);
    });
  },

  create(connection) {
    return {
      async parseRequestBody(request): Promise<CreateRequestBody> {
        const body = request.body.tag === 'file' ? request.body.value : null;
        if (body) {
          return {
            name: getString(body, 'name'),
            metadata: body.metadata,
            path: getString(body, 'path')
          };
        } else {
          return null;
        }
      },
      async validateRequestBody(request): Promise<Validation<ValidatedCreateRequestBody, CreateValidationErrors>> {
        if (!request.body) {
          return invalid({
            requestBodyType: ['You need to submit a valid multipart request to create a file.']
          });
        }
        if (!permissions.createFile(request.session)) {
          return invalid({
            permissions: [permissions.ERROR_MESSAGE]
          });
        }
        const { name, metadata, path } = request.body;
        const validatedOriginalFileName = fileValidation.validateFileName(name);
        const validatedFilePermissions = metadata ? valid(metadata) : invalid(['Invalid metadata provided.']);
        const validatedFilePath = validateFilePath(path);

        if (allValid([validatedOriginalFileName, validatedFilePermissions, validatedFilePath])) {
          return valid({
            name: validatedOriginalFileName.value,
            permissions: validatedFilePermissions.value,
            path: validatedFilePath.value
          } as ValidatedCreateRequestBody);
        } else {
          return invalid({
            name: getInvalidValue(validatedOriginalFileName, undefined),
            metadata: getInvalidValue(validatedFilePermissions, undefined),
            path: getInvalidValue(validatedFilePath, undefined)
          });
        }
      },
      async respond(request): Promise<Response<JsonResponseBody<FileRecord | CreateValidationErrors>, Session>> {
        const respond = (code: number, body: FileRecord | CreateValidationErrors) => basicResponse(code, request.session, makeJsonResponseBody(body));
        switch (request.body.tag) {
          case 'invalid':
            if (request.body.value.permissions) {
              return respond(401, request.body.value);
            }
            return respond(400, request.body.value);
          case 'valid':
<<<<<<< HEAD
            const createdById = request.session.user ? request.session.user.id : '';
            const dbResult = await createFile(connection, request.body.value, createdById);
            if (isInvalid(dbResult)) {
              return respond(503, { database: ['Database errorr'] });
            }
            return respond(201, dbResult.value);
=======
            const createdById = getString(request.session.user, 'id');
            const fileRecord = await createFile(connection, request.body.value, createdById);
            return respond(201, fileRecord);
>>>>>>> 0ced79d5
        }
      }
    };
  }
};

export default resource;<|MERGE_RESOLUTION|>--- conflicted
+++ resolved
@@ -130,18 +130,9 @@
             }
             return respond(400, request.body.value);
           case 'valid':
-<<<<<<< HEAD
-            const createdById = request.session.user ? request.session.user.id : '';
-            const dbResult = await createFile(connection, request.body.value, createdById);
-            if (isInvalid(dbResult)) {
-              return respond(503, { database: ['Database errorr'] });
-            }
-            return respond(201, dbResult.value);
-=======
             const createdById = getString(request.session.user, 'id');
             const fileRecord = await createFile(connection, request.body.value, createdById);
             return respond(201, fileRecord);
->>>>>>> 0ced79d5
         }
       }
     };
