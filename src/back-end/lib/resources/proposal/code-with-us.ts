--- conflicted
+++ resolved
@@ -97,11 +97,7 @@
        return respond(404, ['Code With Us opportunity not found.']);
       }
 
-<<<<<<< HEAD
-      if (!await permissions.readManyCWUProposals(connection, request.session, validatedCWUOpportunity.value)) {
-=======
-      if (!permissions.isSignedIn(request.session) || !await permissions.readManyCWUProposals(connection, request.session, request.query.opportunity)) {
->>>>>>> 15763c43
+      if (!permissions.isSignedIn(request.session) || !await permissions.readManyCWUProposals(connection, request.session, validatedCWUOpportunity.value)) {
         return respond(401, [permissions.ERROR_MESSAGE]);
       }
       const dbResult = await db.readManyCWUProposals(connection, request.session, request.query.opportunity);
@@ -121,11 +117,7 @@
         return respond(404, ['Proposal not found.']);
       }
 
-<<<<<<< HEAD
       if (!await permissions.readOneCWUProposal(connection, request.session, validatedCWUProposal.value)) {
-=======
-      if (!await permissions.readOneCWUProposal(connection, request.session, validatedCWUProposal.value.opportunity.id, request.params.id)) {
->>>>>>> 15763c43
         return respond(401, [permissions.ERROR_MESSAGE]);
       }
       const dbResult = await db.readOneCWUProposal(connection, request.params.id, request.session);
