--- conflicted
+++ resolved
@@ -48,21 +48,6 @@
 const resource: Resource = {
   routeNamespace: 'users',
 
-  readOne(connection) {
-    return nullRequestBodyHandler<JsonResponseBody<User | string[]>, Session>(async request => {
-      const respond = (code: number, body: User | string[]) => basicResponse(code, request.session, makeJsonResponseBody(body));
-      if (!permissions.readManyUsers(request.session)) {
-        return respond(401, [permissions.ERROR_MESSAGE]);
-      }
-      const user = await readOneUser(connection, request.params.id);
-      if (user) {
-        return respond(200, user);
-      } else {
-        return respond(404, ['User Not Found']);
-      }
-    });
-  },
-
   readMany(connection) {
     return nullRequestBodyHandler<JsonResponseBody<User[] | string[]>, Session>(async request => {
       const respond = (code: number, body: User[] | string[]) => basicResponse(code, request.session, makeJsonResponseBody(body));
@@ -77,15 +62,14 @@
   readOne(connection) {
     return nullRequestBodyHandler<JsonResponseBody<User | string[]>, Session>(async request => {
       const respond = (code: number, body: User | string[]) => basicResponse(code, request.session, makeJsonResponseBody(body));
-      const validatedUserId = await validateUserId(connection, request.params.id);
-      if (validatedUserId.tag === 'invalid') {
-        return respond(400, validatedUserId.value);
-      }
-      if (!permissions.readOneUser(request.session, validatedUserId.value.id)) {
+      const validatedUser = await validateUserId(connection, request.params.id);
+      if (validatedUser.tag === 'invalid') {
+        return respond(400, validatedUser.value);
+      }
+      if (!permissions.readOneUser(request.session, validatedUser.value.id)) {
         return respond(401, [permissions.ERROR_MESSAGE]);
       }
-      const user = await readOneUser(connection, validatedUserId.value.id);
-      return respond(200, user!);
+      return respond(200, validatedUser.value);
     });
   },
 
@@ -103,13 +87,8 @@
         };
       },
       async validateRequestBody(request) {
-<<<<<<< HEAD
-        const { name, email, avatarImageFile, notificationsOn, acceptedTerms } = request.body;
+        const { type, name, email, avatarImageFile, notificationsOn, acceptedTerms } = request.body;
         const validatedUserId = await validateUserId(connection, request.params.id);
-=======
-        const { id, name, email, avatarImageFile, notificationsOn, acceptedTerms, type } = request.body;
-        const validatedUserId = await validateUserId(connection, id);
->>>>>>> dc0c2e1d
         const validatedName = name ? validateName(name) : valid(undefined);
         const validatedEmail = email ? validateEmail(email) : valid(undefined);
         const validatedAvatarImageFile = avatarImageFile ? await validateImageFile(connection, avatarImageFile) : valid(undefined);
