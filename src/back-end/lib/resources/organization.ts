import * as crud from 'back-end/lib/crud';
import { Connection, createOrganization, readManyOrganizations, readOneOrganization, updateOrganization } from 'back-end/lib/db';
import * as permissions from 'back-end/lib/permissions';
import { basicResponse, JsonResponseBody, makeJsonResponseBody, nullRequestBodyHandler } from 'back-end/lib/server';
import { SupportedRequestBodies, SupportedResponseBodies } from 'back-end/lib/types';
import { validateImageFile, validateOrganizationId, validateUUID } from 'back-end/lib/validation';
import { getString } from 'shared/lib';
import { FileRecord } from 'shared/lib/resources/file';
import { CreateRequestBody, CreateValidationErrors, Organization, OrganizationSlim, UpdateRequestBody, UpdateValidationErrors } from 'shared/lib/resources/organization';
import { Session } from 'shared/lib/resources/session';
import { Id } from 'shared/lib/types';
import { allValid, getInvalidValue, invalid, valid, validateGenericString } from 'shared/lib/validation';
import { validatePhone, validateUrl } from 'shared/lib/validation/organization';
import { validateEmail } from 'shared/lib/validation/user';

export interface ValidatedUpdateRequestBody extends Omit<UpdateRequestBody, 'logoImageFile'> {
  id: Id;
  logoImageFile?: FileRecord;
  active?: boolean;
  deactivatedOn?: Date;
  deactivatedBy?: Id;
}

export interface ValidatedCreateRequestBody extends Omit<CreateRequestBody, 'logoImageFile'> {
  logoImageFile?: FileRecord;
}

type DeleteValidatedReqBody = Organization;

type DeleteReqBodyErrors = string[];

type Resource = crud.Resource<
  SupportedRequestBodies,
  SupportedResponseBodies,
  CreateRequestBody,
  ValidatedCreateRequestBody,
  CreateValidationErrors,
  null,
  null,
  UpdateRequestBody,
  ValidatedUpdateRequestBody,
  UpdateValidationErrors,
  DeleteValidatedReqBody,
  DeleteReqBodyErrors,
  Session,
  Connection
>;

const resource: Resource = {
  routeNamespace: 'organizations',

  readMany(connection) {
    return nullRequestBodyHandler<JsonResponseBody<OrganizationSlim[]>, Session>(async request => {
      const respond = (code: number, body: OrganizationSlim[]) => basicResponse(code, request.session, makeJsonResponseBody(body));
      // Pass session in so we can add owner name for admin/owner only
      const organizations = await readManyOrganizations(connection, request.session);
      return respond(200, organizations);
    });
  },

  readOne(connection) {
    return nullRequestBodyHandler<JsonResponseBody<Organization | string[]>, Session>(async request => {
      const respond = (code: number, body: Organization | string[]) => basicResponse(code, request.session, makeJsonResponseBody(body));
      // Validate the provided id
      const validatedId = validateUUID(request.params.id);
      if (validatedId.tag === 'invalid') {
        return respond(400, validatedId.value);
      }
      // Only admins or the org owner can read the full org details
      if (await permissions.readOneOrganization(connection, request.session, validatedId.value)) {
        const organization = await readOneOrganization(connection, validatedId.value);
        return respond(200, organization);
      }
      return respond(401, [permissions.ERROR_MESSAGE]);
    });
  },

  create(connection) {
    return {
      parseRequestBody(request) {
        return request.body.tag === 'json' ? request.body.value : {};
      },
      async validateRequestBody(request) {
        const { legalName,
                logoImageFile,
                websiteUrl,
                streetAddress1,
                streetAddress2,
                city,
                region,
                mailCode,
                country,
                contactName,
                contactTitle,
                contactEmail,
                contactPhone } = request.body;

        const validatedLegalName = legalName ? validateGenericString(legalName, 'Legal Name') : invalid(['Legal name is required']);
        const validatedLogoImageFile = logoImageFile ? await validateImageFile(connection, logoImageFile) : valid(undefined);
        const validatedWebsiteUrl = websiteUrl ? validateUrl(websiteUrl) : valid(undefined);
        const validatedStreetAddress1 = streetAddress1 ? validateGenericString(streetAddress1, 'Street Address') : invalid(['Street Address is required']);
        const validatedStreetAddress2 = streetAddress2 ? validateGenericString(streetAddress2, 'Street Address') : valid(undefined);
        const validatedCity = city ? validateGenericString(city, 'City') : invalid(['City is required']);
        const validatedRegion = region ? validateGenericString(region, 'Province/State') : invalid(['Region is required']);
        const validatedMailCode = mailCode ? validateGenericString(mailCode, 'Postal / Zip Code') : invalid(['Zip/Postal Code is required']);
        const validatedCountry = country ? validateGenericString(country, 'Country') : invalid(['Country is required']);
        const validatedContactName = contactName ? validateGenericString(contactName, 'Contact Name') : invalid(['Contact name is required']);
        const validatedContactTitle = contactTitle ? validateGenericString(contactTitle, 'Contact Title') : valid(undefined);
        const validatedContactEmail = contactEmail ? validateEmail(contactEmail) : invalid(['Contact email is required']);
        const validatedContactPhone = contactPhone ? validatePhone(contactPhone) : valid(undefined);

        if (allValid([validatedLegalName,
                      validatedLogoImageFile,
                      validatedWebsiteUrl,
                      validatedStreetAddress1,
                      validatedStreetAddress2,
                      validatedCity,
                      validatedRegion,
                      validatedMailCode,
                      validatedCountry,
                      validatedContactName,
                      validatedContactTitle,
                      validatedContactEmail,
                      validatedContactPhone
                    ])) {
                      return valid({
                        legalName: validatedLegalName.value,
                        logoImageFile: validatedLogoImageFile.value,
                        websiteUrl: validatedWebsiteUrl.value,
                        streetAddress1: validatedStreetAddress1.value,
                        streetAddress2: validatedStreetAddress2.value,
                        city: validatedCity.value,
                        region: validatedRegion.value,
                        mailCode: validatedMailCode.value,
                        country: validatedCountry.value,
                        contactName: validatedContactName.value,
                        contactTitle: validatedContactTitle.value,
                        contactEmail: validatedContactEmail.value,
                        contactPhone: validatedContactPhone.value
                      });
                    } else {
                      return invalid({
                        legalName: getInvalidValue(validatedLegalName, undefined),
                        logoImageFile: getInvalidValue(validatedLogoImageFile, undefined),
                        websiteUrl: getInvalidValue(validatedWebsiteUrl, undefined),
                        contactName: getInvalidValue(validatedContactName, undefined),
                        contactTitle: getInvalidValue(validatedContactTitle, undefined),
                        contactEmail: getInvalidValue(validatedContactEmail, undefined),
                        contactPhone: getInvalidValue(validatedContactPhone, undefined),
                        streetAddress1: getInvalidValue(validatedStreetAddress1, undefined),
                        streetAddress2: getInvalidValue(validatedStreetAddress2, undefined),
                        city: getInvalidValue(validatedCity, undefined),
                        region: getInvalidValue(validatedRegion, undefined),
                        mailCode: getInvalidValue(validatedMailCode, undefined),
                        country: getInvalidValue(validatedCountry, undefined)
                      });
                    }
      },
      async respond(request) {
        const respond = (code: number, body: Organization | CreateValidationErrors) => basicResponse(code, request.session, makeJsonResponseBody(body));
        if (!permissions.createOrganization(request.session)) {
          return respond(401, {
            permissions: [permissions.ERROR_MESSAGE]
          });
        }
        switch (request.body.tag) {
          case 'invalid':
            return respond(400, request.body.value);
          case 'valid':
            const organization = await createOrganization(connection, request.session.user!.id, request.body.value);
            return respond(200, organization);
        }
      }
    };
  },

  update(connection) {
    return {
      parseRequestBody(request) {
        const body = request.body.tag === 'json' ? request.body.value : {};
        return {
          legalName: getString(body, 'legalName') || undefined,
          logoImageFile: getString(body, 'logoImageFile') || undefined,
          websiteUrl: getString(body, 'websiteUrl') || undefined,
          streetAddress1: getString(body, 'streetAddress1') || undefined,
          streetAddress2: getString(body, 'streetAddress2') || undefined,
          city: getString(body, 'city') || undefined,
          region: getString(body, 'region') || undefined,
          mailCode: getString(body, 'mailCode') || undefined,
          country: getString(body, 'country') || undefined,
          contactName: getString(body, 'contactName') || undefined,
          contactTitle: getString(body, 'contactTitle') || undefined,
          contactEmail: getString(body, 'contactEmail') || undefined,
          contactPhone: getString(body, 'contactString') || undefined
        };
      },
      async validateRequestBody(request) {
        const {
          legalName,
          logoImageFile,
          websiteUrl,
          streetAddress1,
          streetAddress2,
          city,
          region,
          mailCode,
          country,
          contactName,
          contactTitle,
          contactEmail,
          contactPhone } = request.body;

<<<<<<< HEAD
        const validatedOrganization = await validateOrganizationId(connection, request.params.id);
=======
        const validatedId = validateUUID(id);
        if (validatedId.tag === 'invalid') {
          return invalid({
            id: getInvalidValue(validatedId, undefined)
          });
        }
        const validatedOrganization = await validateOrganizationId(connection, id);
>>>>>>> dc0c2e1d
        const validatedLegalName = legalName ? validateGenericString(legalName, 'Legal Name') : valid(undefined);
        const validatedLogoImageFile = logoImageFile ? await validateImageFile(connection, logoImageFile) : valid(undefined);
        const validatedWebsiteUrl = websiteUrl ? validateUrl(websiteUrl) : valid(undefined);
        const validatedStreetAddress1 = streetAddress1 ? validateGenericString(streetAddress1, 'Street Address') : valid(undefined);
        const validatedStreetAddress2 = streetAddress2 ? validateGenericString(streetAddress2, 'Street Address') : valid(undefined);
        const validatedCity = city ? validateGenericString(city, 'City') : valid(undefined);
        const validatedRegion = region ? validateGenericString(region, 'Province/State') : valid(undefined);
        const validatedMailCode = mailCode ? validateGenericString(mailCode, 'Postal / Zip Code') : valid(undefined);
        const validatedCountry = country ? validateGenericString(country, 'Country') : valid(undefined);
        const validatedContactName = contactName ? validateGenericString(contactName, 'Contact Name') : valid(undefined);
        const validatedContactTitle = contactTitle ? validateGenericString(contactTitle, 'Contact Title') : valid(undefined);
        const validatedContactEmail = contactEmail ? validateEmail(contactEmail) : valid(undefined);
        const validatedContactPhone = contactPhone ? validatePhone(contactPhone) : valid(undefined);

        if (allValid([
          validatedOrganization,
          validatedLegalName,
          validatedLogoImageFile,
          validatedWebsiteUrl,
          validatedStreetAddress1,
          validatedStreetAddress2,
          validatedCity,
          validatedRegion,
          validatedMailCode,
          validatedCountry,
          validatedContactName,
          validatedContactTitle,
          validatedContactEmail,
          validatedContactPhone
        ])) {
          return valid({
            id: (validatedOrganization.value as Organization).id,
            legalName: validatedLegalName.value,
            logoImageFile: validatedLogoImageFile.value,
            websiteUrl: validatedWebsiteUrl.value,
            streetAddress1: validatedStreetAddress1.value,
            streetAddress2: validatedStreetAddress2.value,
            city: validatedCity.value,
            region: validatedRegion.value,
            mailCode: validatedMailCode.value,
            country: validatedCountry.value,
            contactName: validatedContactName.value,
            contactTitle: validatedContactTitle.value,
            contactEmail: validatedContactEmail.value,
            contactPhone: validatedContactPhone.value
          });
        } else {
          return invalid({
            id: getInvalidValue(validatedOrganization, undefined),
            legalName: getInvalidValue(validatedLegalName, undefined),
            logoImageFile: getInvalidValue(validatedLogoImageFile, undefined),
            websiteUrl: getInvalidValue(validatedWebsiteUrl, undefined),
            contactName: getInvalidValue(validatedContactName, undefined),
            contactTitle: getInvalidValue(validatedContactTitle, undefined),
            contactEmail: getInvalidValue(validatedContactEmail, undefined),
            contactPhone: getInvalidValue(validatedContactPhone, undefined),
            streetAddress1: getInvalidValue(validatedStreetAddress1, undefined),
            streetAddress2: getInvalidValue(validatedStreetAddress2, undefined),
            city: getInvalidValue(validatedCity, undefined),
            region: getInvalidValue(validatedRegion, undefined),
            mailCode: getInvalidValue(validatedMailCode, undefined),
            country: getInvalidValue(validatedCountry, undefined)
          });
        }
      },
      async respond(request) {
<<<<<<< HEAD
        const respond = (code: number, body: Organization | UpdateValidationErrors) => basicResponse(code, request.session, makeJsonResponseBody(body));
        if (!await permissions.updateOrganization(connection, request.session, request.params.id)) {
          return respond(401, {
            permissions: [permissions.ERROR_MESSAGE]
          });
        }
=======
        const respond = (code: number, body: Organization | string[]) => basicResponse(code, request.session, makeJsonResponseBody(body));
>>>>>>> dc0c2e1d
        switch (request.body.tag) {
          case 'invalid':
            return respond(400, request.body.value);
          case 'valid':
            if (!await permissions.updateOrganization(connection, request.session, request.params.id)) {
              return respond(401, [permissions.ERROR_MESSAGE]);
            }
            const updatedOrganization = await updateOrganization(connection, request.body.value);
            return respond(200, updatedOrganization);
        }
      }
    };
  },

  delete(connection) {
    return {
      async validateRequestBody(request) {
        // Validate the provided id
        const validatedId = validateUUID(request.params.id);
        if (validatedId.tag === 'invalid') {
          return validatedId;
        }
        const organization = await readOneOrganization(connection, request.params.id);
        if (!organization) {
          return invalid(['Organization not found.']);
        }
        if (!organization.active) {
          return invalid(['Organization is already inactive.']);
        }
        return valid(organization);
      },
      async respond(request) {
        const respond = (code: number, body: Organization | string[]) => basicResponse(code, request.session, makeJsonResponseBody(body));
        if (request.body.tag === 'invalid') {
          return respond(404, request.body.value);
        }
        const id = request.body.value.id;
        if (!(await permissions.deleteOrganization(connection, request.session, request.params.id))) {
          return respond(401, [permissions.ERROR_MESSAGE]);
        }
        // Mark the organization as inactive
        const updatedOrganization = await updateOrganization(connection, {
          id,
          active: false,
          deactivatedOn: new Date(),
          deactivatedBy: request.session.user!.id
        });
        return respond(200, updatedOrganization);
      }
    };
  }
};

export default resource;<|MERGE_RESOLUTION|>--- conflicted
+++ resolved
@@ -210,17 +210,7 @@
           contactEmail,
           contactPhone } = request.body;
 
-<<<<<<< HEAD
         const validatedOrganization = await validateOrganizationId(connection, request.params.id);
-=======
-        const validatedId = validateUUID(id);
-        if (validatedId.tag === 'invalid') {
-          return invalid({
-            id: getInvalidValue(validatedId, undefined)
-          });
-        }
-        const validatedOrganization = await validateOrganizationId(connection, id);
->>>>>>> dc0c2e1d
         const validatedLegalName = legalName ? validateGenericString(legalName, 'Legal Name') : valid(undefined);
         const validatedLogoImageFile = logoImageFile ? await validateImageFile(connection, logoImageFile) : valid(undefined);
         const validatedWebsiteUrl = websiteUrl ? validateUrl(websiteUrl) : valid(undefined);
@@ -287,22 +277,20 @@
         }
       },
       async respond(request) {
-<<<<<<< HEAD
         const respond = (code: number, body: Organization | UpdateValidationErrors) => basicResponse(code, request.session, makeJsonResponseBody(body));
         if (!await permissions.updateOrganization(connection, request.session, request.params.id)) {
           return respond(401, {
             permissions: [permissions.ERROR_MESSAGE]
           });
         }
-=======
-        const respond = (code: number, body: Organization | string[]) => basicResponse(code, request.session, makeJsonResponseBody(body));
->>>>>>> dc0c2e1d
         switch (request.body.tag) {
           case 'invalid':
             return respond(400, request.body.value);
           case 'valid':
             if (!await permissions.updateOrganization(connection, request.session, request.params.id)) {
-              return respond(401, [permissions.ERROR_MESSAGE]);
+              return respond(401, {
+                permissions: [permissions.ERROR_MESSAGE]
+              });
             }
             const updatedOrganization = await updateOrganization(connection, request.body.value);
             return respond(200, updatedOrganization);
