import { Connection, hasCWUAttachmentPermission, hasFilePermission, isCWUOpportunityAuthor, isCWUProposalAuthor, isSWUOpportunityAuthor, isUserOwnerOfOrg, userHasAcceptedCurrentTerms, userHasAcceptedPreviousTerms } from 'back-end/lib/db';
import { hasSWUAttachmentPermission, isSWUProposalAuthor } from 'back-end/lib/db/proposal/sprint-with-us';
import { Affiliation } from 'shared/lib/resources/affiliation';
import { CWUOpportunity, doesCWUOpportunityStatusAllowGovToViewProposals } from 'shared/lib/resources/opportunity/code-with-us';
import { CreateSWUOpportunityStatus, doesSWUOpportunityStatusAllowGovToViewProposals, SWUOpportunity, SWUOpportunityStatus } from 'shared/lib/resources/opportunity/sprint-with-us';
import { doesOrganizationMeetSWUQualification, Organization } from 'shared/lib/resources/organization';
import { CWUProposal, CWUProposalStatus, isCWUProposalStatusVisibleToGovernment } from 'shared/lib/resources/proposal/code-with-us';
import { isSWUProposalStatusVisibleToGovernment, SWUProposal, SWUProposalStatus } from 'shared/lib/resources/proposal/sprint-with-us';
import { AuthenticatedSession, CURRENT_SESSION_ID, Session } from 'shared/lib/resources/session';
import { UserType } from 'shared/lib/resources/user';

export const ERROR_MESSAGE = 'You do not have permission to perform this action.';

export function isSignedIn(session: Session): session is AuthenticatedSession {
  return !!session;
}

export function isSignedOut(session: Session): boolean {
  return !isSignedIn(session);
}

export function isOwnAccount(session: Session, id: string): boolean {
  return !!session && session.user.id === id;
}

export function isCurrentSession(id: string): boolean {
  return id === CURRENT_SESSION_ID;
}

export function isOwnSession(session: Session, id: string): boolean {
  return session?.id === id;
}

export function isVendor(session: Session): boolean {
  return isSignedIn(session) && session?.user.type === UserType.Vendor;
}

export function isAdmin(session: Session): boolean {
  return !!session && session.user.type === UserType.Admin;
}

export function isGovernment(session: Session): boolean {
  return !!session && session.user.type === UserType.Government;
}

export async function hasAcceptedCurrentTerms(connection: Connection, session: Session): Promise<boolean> {
  return !!session && await userHasAcceptedCurrentTerms(connection, session?.user.id);
}

export async function hasAcceptedPreviousTerms(connection: Connection, session: Session): Promise<boolean> {
  return !!session && await userHasAcceptedPreviousTerms(connection, session?.user.id);
}

// Users.

export function readManyUsers(session: Session): boolean {
  return !!session && session.user.type === UserType.Admin;
}

export function readOneUser(session: Session, userId: string): boolean {
  return isOwnAccount(session, userId) || isAdmin(session);
}

export function updateUser(session: Session, id: string): boolean {
  return isOwnAccount(session, id) || isAdmin(session);
}

export function deleteUser(session: Session, id: string): boolean {
  return isOwnAccount(session, id) || isAdmin(session);
}

export function acceptTerms(session: Session, id: string): boolean {
  return isOwnAccount(session, id);
}

export function reactivateUser(session: Session, id: string): boolean {
  return isAdmin(session) && !isOwnAccount(session, id);
}

export function updateAdminStatus(session: Session): boolean {
  return isAdmin(session);
}

// Sessions.

export function readOneSession(session: Session, id: string): boolean {
  return isCurrentSession(id) || isOwnSession(session, id);
}

export function deleteSession(session: Session, id: string): boolean {
  return isCurrentSession(id) || isOwnSession(session, id);
}

// Organizations.

export async function createOrganization(connection: Connection, session: Session): Promise<boolean> {
  return isVendor(session) && await hasAcceptedPreviousTerms(connection, session);
}

export async function readOneOrganization(connection: Connection, session: Session, orgId: string): Promise<boolean> {
  if (!session) {
    return false;
  }
  return isAdmin(session) || await isUserOwnerOfOrg(connection, session.user, orgId);
}

export async function updateOrganization(connection: Connection, session: Session, orgId: string): Promise<boolean> {
  if (!session) {
    return false;
  }
  return isAdmin(session) || await isUserOwnerOfOrg(connection, session.user, orgId);
}

export async function deleteOrganization(connection: Connection, session: Session, orgId: string): Promise<boolean> {
  if (!session) {
    return false;
  }
  return isAdmin(session) || await isUserOwnerOfOrg(connection, session.user, orgId);
}

// Owned Organizations.

export function readManyOwnedOrganizations(session: Session): boolean {
  return isVendor(session);
}

// Affiliations.

export function readManyAffiliations(session: Session): boolean {
  return isVendor(session);
}

export async function readManyAffiliationsForOrganization(connection: Connection, session: Session, orgId: string): Promise<boolean> {
  // Membership lists for organizations can only be read by admins or organization owner
  return isAdmin(session) || (!!session && await isUserOwnerOfOrg(connection, session.user, orgId));
}

export async function createAffiliation(connection: Connection, session: Session, orgId: string): Promise<boolean> {
  // New affiliations can be created only by organization owners, or admins
  return isAdmin(session) || (!!session && await isUserOwnerOfOrg(connection, session.user, orgId));
}

export function updateAffiliation(session: Session, affiliation: Affiliation): boolean {
  // Affiliations can only be accepted by the invited user, or admins
  return isAdmin(session) || (!!session && session.user.id === affiliation.user.id);
}

export async function deleteAffiliation(connection: Connection, session: Session, affiliation: Affiliation): Promise<boolean> {
  // Affiliations can be deleted by the user who owns them, an owner of the org, or an admin
  return isAdmin(session) ||
    (!!session && isOwnAccount(session, affiliation.user.id)) ||
    (!!session && await isUserOwnerOfOrg(connection, session.user, affiliation.organization.id));
}

// Files.

export function createFile(session: Session): boolean {
  return isSignedIn(session);
}

export async function readOneFile(connection: Connection, session: Session | null, fileId: string): Promise<boolean> {
  return (session && isAdmin(session)) ||
         await hasFilePermission(connection, session, fileId) ||
         await hasCWUAttachmentPermission(connection, session, fileId) ||
         await hasSWUAttachmentPermission(connection, session, fileId);
}

// CWU Opportunities.

export function createCWUOpportunity(session: Session): boolean {
  return isAdmin(session) || isGovernment(session);
}

export async function editCWUOpportunity(connection: Connection, session: Session, opportunityId: string): Promise<boolean> {
  return isAdmin(session) || (session && isGovernment(session) && await isCWUOpportunityAuthor(connection, session.user, opportunityId)) || false;
}

export async function deleteCWUOpportunity(connection: Connection, session: Session, opportunityId: string): Promise<boolean> {
  return isAdmin(session) || (session && isGovernment(session) && await isCWUOpportunityAuthor(connection, session.user, opportunityId)) || false;
}

// CWU Proposals.

export async function readManyCWUProposals(connection: Connection, session: Session, opportunity: CWUOpportunity): Promise<boolean> {
  if (isAdmin(session) || (session && await isCWUOpportunityAuthor(connection, session.user, opportunity.id))) {
    // Only provide permission to admins/gov owners if opportunity is not in draft or published
    return doesCWUOpportunityStatusAllowGovToViewProposals(opportunity.status);
  } else if (isVendor(session)) {
    // If a vendor, only proposals they have authored will be returned (filtered at db layer)
    return true;
  }
  return false;
}

export function readOwnCWUProposals(session: Session): boolean {
  return isVendor(session);
}

export async function readOneCWUProposal(connection: Connection, session: Session, proposal: CWUProposal): Promise<boolean> {
  if (isAdmin(session) || (session && await isCWUOpportunityAuthor(connection, session.user, proposal.opportunity.id))) {
    // Only provide permission to admins/gov owners if opportunity is not in draft/published
    // And proposal is not in draft/submitted
    return isSignedIn(session) && doesCWUOpportunityStatusAllowGovToViewProposals(proposal.opportunity.status) &&
          isCWUProposalStatusVisibleToGovernment(proposal.status, session.user.type as UserType.Admin | UserType.Government);
  } else if (isVendor(session)) {
    // If a vendor, only proposals they have authored will be returned (filtered at db layer)
    return (session && await isCWUProposalAuthor(connection, session.user, proposal.id)) || false;
  }
  return false;
}

export async function readCWUProposalScore(connection: Connection, session: Session, opportunityId: string, proposalId: string, proposalStatus: CWUProposalStatus): Promise<boolean> {
  return isAdmin(session) ||
         (session && await isCWUOpportunityAuthor(connection, session.user, opportunityId) ||
         (session && await isCWUProposalAuthor(connection, session.user, proposalId) &&
          (proposalStatus === CWUProposalStatus.Awarded || proposalStatus === CWUProposalStatus.NotAwarded) || false));
}

export async function readCWUProposalHistory(connection: Connection, session: Session, opportunityId: string): Promise<boolean> {
  return isAdmin(session) ||
    (session && await isCWUOpportunityAuthor(connection, session.user, opportunityId)) || false;
}

export async function createCWUProposal(connection: Connection, session: Session): Promise<boolean> {
  return isVendor(session) && await hasAcceptedPreviousTerms(connection, session);
}

export async function editCWUProposal(connection: Connection, session: Session, proposalId: string, opportunity: CWUOpportunity): Promise<boolean> {
  return isAdmin(session) ||
    (session && await isCWUProposalAuthor(connection, session.user, proposalId) && await hasAcceptedPreviousTerms(connection, session)) ||
    (session && await isCWUOpportunityAuthor(connection, session.user, opportunity.id) && doesCWUOpportunityStatusAllowGovToViewProposals(opportunity.status)) || false;
}

export async function submitCWUProposal(connection: Connection, session: Session, proposalId: string): Promise<boolean> {
  return session && await isCWUProposalAuthor(connection, session.user, proposalId) && await hasAcceptedCurrentTerms(connection, session) || false;
}

export async function deleteCWUProposal(connection: Connection, session: Session, proposalId: string): Promise<boolean> {
  return session && await isCWUProposalAuthor(connection, session.user, proposalId) || false;
}

// SWU Opportunities.
export function createSWUOpportunity(session: Session, createStatus: CreateSWUOpportunityStatus): boolean {
  return isAdmin(session) || (isGovernment(session) && createStatus !== SWUOpportunityStatus.Published);
}

export async function editSWUOpportunity(connection: Connection, session: Session, opportunityId: string): Promise<boolean> {
  return isAdmin(session) || (session && isGovernment(session) && await isSWUOpportunityAuthor(connection, session.user, opportunityId)) || false;
}

export function publishSWUOpportunity(session: Session): boolean {
  return isAdmin(session);
}

export async function deleteSWUOpportunity(connection: Connection, session: Session, opportunityId: string, status: SWUOpportunityStatus): Promise<boolean> {
  return (isAdmin(session) && [SWUOpportunityStatus.Draft, SWUOpportunityStatus.UnderReview].includes(status))
    || (isSignedIn(session) && isGovernment(session) && await isSWUOpportunityAuthor(connection, session.user, opportunityId) && status === SWUOpportunityStatus.Draft) || false;
}

export function addSWUAddendum(session: Session): boolean {
  return isAdmin(session);
}

export function cancelSWUOpportunity(session: Session): boolean {
  return isAdmin(session);
}

export function suspendSWUOpportunity(session: Session): boolean {
  return isAdmin(session);
}

// SWU Proposals.

export async function readOneSWUProposal(connection: Connection, session: Session, proposal: SWUProposal): Promise<boolean> {
  if (isAdmin(session) || (session && await isSWUOpportunityAuthor(connection, session.user, proposal.opportunity.id))) {
    // Only provide permission to admins/gov owners if opportunity is not in draft/published
    // And proposal is not in draft/submitted
    return isSignedIn(session) && doesSWUOpportunityStatusAllowGovToViewProposals(proposal.opportunity.status) &&
          isSWUProposalStatusVisibleToGovernment(proposal.status, session.user.type as UserType.Government | UserType.Admin);
  } else if (isVendor(session)) {
    // If a vendor, only proposals they have authored will be returned (filtered at db layer)
    return (session && await isSWUProposalAuthor(connection, session.user, proposal.id)) || false;
  }
  return false;
}

export async function readManySWUProposals(connection: Connection, session: Session, opportunity: SWUOpportunity): Promise<boolean> {
  if (isAdmin(session) || (session && await isSWUOpportunityAuthor(connection, session.user, opportunity.id))) {
    // Only provide permission to admins/gov owners if opportunity is not in draft or published
    return doesSWUOpportunityStatusAllowGovToViewProposals(opportunity.status);
  } else if (isVendor(session)) {
    // If a vendor, only proposals they have authored will be returned (filtered at db layer)
    return true;
  }
  return false;
}

export function readOwnSWUProposals(session: Session): boolean {
  return isVendor(session);
}

export async function readSWUProposalHistory(connection: Connection, session: Session, opportunityId: string, proposalId: string): Promise<boolean> {
  return isAdmin(session) ||
    (session && await isSWUOpportunityAuthor(connection, session.user, opportunityId) ||
    (session && await isSWUProposalAuthor(connection, session.user, proposalId))) || false;
}

export async function readSWUProposalScore(connection: Connection, session: Session, opportunityId: string, proposalId: string, proposalStatus: SWUProposalStatus): Promise<boolean> {
  return isAdmin(session) ||
         (session && await isSWUOpportunityAuthor(connection, session.user, opportunityId) ||
         (session && await isSWUProposalAuthor(connection, session.user, proposalId) &&
          (proposalStatus === SWUProposalStatus.Awarded || proposalStatus === SWUProposalStatus.NotAwarded) || false));
}

export async function createSWUProposal(connection: Connection, session: Session): Promise<boolean> {
  return isVendor(session) && await hasAcceptedPreviousTerms(connection, session);
}

export async function submitSWUProposal(connection: Connection, session: Session, organization: Organization): Promise<boolean> {
  return !!session && isVendor(session) && await hasAcceptedCurrentTerms(connection, session) && await isUserOwnerOfOrg(connection, session.user, organization.id) && doesOrganizationMeetSWUQualification(organization);
}

export async function editSWUProposal(connection: Connection, session: Session, proposalId: string, opportunity: SWUOpportunity): Promise<boolean> {
  return isAdmin(session) ||
    (session && await isSWUProposalAuthor(connection, session.user, proposalId) && await hasAcceptedPreviousTerms(connection, session)) ||
    (session && await isSWUOpportunityAuthor(connection, session.user, opportunity.id) && doesSWUOpportunityStatusAllowGovToViewProposals(opportunity.status)) || false;
}

export async function deleteSWUProposal(connection: Connection, session: Session, proposalId: string): Promise<boolean> {
  return session && await isSWUProposalAuthor(connection, session.user, proposalId) || false;
}

// Metrics.

export function readAllCounters(session: Session): boolean {
  return isAdmin(session);
}

export function readManyCounters(session: Session): boolean {
  return isAdmin(session) || isGovernment(session);
}

<<<<<<< HEAD
// Content

export function readManyContent(session: Session): boolean {
  return isAdmin(session);
}

export function createContent(session: Session): boolean {
  return isAdmin(session);
}

export function editContent(session: Session): boolean {
  return isAdmin(session);
}

export function deleteContent(session: Session): boolean {
=======
// Email Notifications.

export function updateTermsNotification(session: Session): boolean {
>>>>>>> 2d09f0f7
  return isAdmin(session);
}<|MERGE_RESOLUTION|>--- conflicted
+++ resolved
@@ -340,7 +340,6 @@
   return isAdmin(session) || isGovernment(session);
 }
 
-<<<<<<< HEAD
 // Content
 
 export function readManyContent(session: Session): boolean {
@@ -356,10 +355,11 @@
 }
 
 export function deleteContent(session: Session): boolean {
-=======
+  return isAdmin(session);
+}
+
 // Email Notifications.
 
 export function updateTermsNotification(session: Session): boolean {
->>>>>>> 2d09f0f7
   return isAdmin(session);
 }