import { KEYCLOAK_CLIENT_ID, KEYCLOAK_CLIENT_SECRET, KEYCLOAK_REALM, KEYCLOAK_URL, ORIGIN } from 'back-end/config';
import { Connection, createUser, findOneUserByTypeAndUsername, updateSession, updateUser } from 'back-end/lib/db';
import { makeErrorResponseBody, makeTextResponseBody, nullRequestBodyHandler, Request, Router, TextResponseBody } from 'back-end/lib/server';
import { ServerHttpMethod } from 'back-end/lib/types';
import { generators, TokenSet, TokenSetParameters } from 'openid-client';
import qs from 'querystring';
import { request as httpRequest } from 'shared/lib/http';
import { Session } from 'shared/lib/resources/session';
import { KeyCloakIdentityProvider, User, UserStatus, UserType } from 'shared/lib/resources/user';
import { ClientHttpMethod } from 'shared/lib/types';

interface KeyCloakAuthQuery {
  client_id: string;
  client_secret: string;
  redirect_uri: string;
  response_mode: 'query';
  response_type: 'code';
  scope: 'openid';
  nonce: string;
  kc_idp_hint?: KeyCloakIdentityProvider;
}

interface KeyCloakTokenRequestData {
  code: string;
  grant_type: 'authorization_code';
  client_id: string;
  client_secret: string;
  scope: 'openid';
  redirect_uri: string;
}

async function makeRouter(connection: Connection): Promise<Router<any, any, any, any, TextResponseBody, any, any>> {
  return [
    {
      method: ServerHttpMethod.Get,
      path: '/auth/sign-in',
      handler: nullRequestBodyHandler(async request => {
        try {
          const provider = request.query.provider;
          const redirectOnSuccess = request.query.redirectOnSuccess;
          const nonce = generators.codeVerifier();
          const authQuery: KeyCloakAuthQuery = {
            client_id: KEYCLOAK_CLIENT_ID,
            client_secret: KEYCLOAK_CLIENT_SECRET,
            redirect_uri: `${ORIGIN}/auth/callback`,
            response_mode: 'query',
            response_type: 'code',
            scope: 'openid',
            nonce
          };

          // If redirectOnSuccess specified, include that as query parameter for callback
          if (redirectOnSuccess) {
            authQuery.redirect_uri += `?redirectOnSuccess=${redirectOnSuccess}`;
          }

          if (provider === 'github' || provider === 'idir') {
            authQuery.kc_idp_hint = provider;
          }
          const authQueryString = qs.stringify(authQuery);
          const authUrl = `${KEYCLOAK_URL}/auth/realms/${KEYCLOAK_REALM}/protocol/openid-connect/auth?${authQueryString}`;

          return {
            code: 302,
            headers: {
              'Location': authUrl
            },
            session: request.session,
            body: makeTextResponseBody('')
          };
        } catch (error) {
          request.logger.error('authorization failed', makeErrorResponseBody(error));
          return makeAuthErrorRedirect(request);
        }
      })
    },
    {
      method: ServerHttpMethod.Get,
      path: '/auth/callback',
      handler: nullRequestBodyHandler(async request => {
        try {
          // Retrieve authorization code and redirect
          const { code, redirectOnSuccess } = request.query;

          // Use auth code to retrieve token asynchronously
          const data: KeyCloakTokenRequestData = {
            code,
            grant_type: 'authorization_code',
            client_id: KEYCLOAK_CLIENT_ID,
            client_secret: KEYCLOAK_CLIENT_SECRET,
            scope: 'openid',
            redirect_uri: `${ORIGIN}/auth/callback`
          };

          // If redirectOnSuccess was provided on callback, this must also be provided on token request (redirect_uri must match for each request)
          if (redirectOnSuccess) {
            data.redirect_uri += `?redirectOnSuccess=${redirectOnSuccess}`;
          }

          const headers = { 'Content-Type': 'application/x-www-form-urlencoded' };
          const response = await httpRequest(ClientHttpMethod.Post, `${KEYCLOAK_URL}/auth/realms/${KEYCLOAK_REALM}/protocol/openid-connect/token`, qs.stringify(data), headers);

          if (response.status !== 200) {
            return makeAuthErrorRedirect(request);
          }

          // Extract claims and create/update user
          const tokens = new TokenSet(response.data as TokenSetParameters);
          const claims = tokens.claims();
          const idpUsername: string | undefined = claims.preferred_username;
          if (!idpUsername || !tokens.access_token || !tokens.refresh_token) {
            throw new Error('authentication failure - invalid claims');
          }

          // IDP type is appended to preferred username claim as '@idp-type`
          let userType: UserType;
          const identityProvider = idpUsername.substr(idpUsername.lastIndexOf('@') + 1);
          switch (identityProvider) {
            case 'idir':
              userType = UserType.Government;
              break;
            case 'github':
              userType = UserType.Vendor;
              break;
            default:
              request.logger.error('unknown identity provider', makeErrorResponseBody(new Error(identityProvider)));
              return makeAuthErrorRedirect(request);
          }

          let user: User | null = await findOneUserByTypeAndUsername(connection, userType, idpUsername);
          const existingUser = !!user;
          if (!user) {
            user = await createUser(connection, {
              type: userType,
              status: UserStatus.Active,
              name: claims.name || '',
              email: claims.email || '',
<<<<<<< HEAD
              jobTitle: '', // TODO - retrieve job title from claims for IDIR
=======
              jobTitle: '',
>>>>>>> 8f55e951
              idpUsername
            });
          } else if (user.status === UserStatus.InactiveByUser) {
            const { id } = user;
            await updateUser(connection, { id, status: UserStatus.Active });
          } else if (user.status === UserStatus.InactiveByAdmin) {
            return makeAuthErrorRedirect(request);
          }

          const session = await updateSession(connection, {
            ...request.session,
            user: user.id,
            accessToken: tokens.refresh_token
          });

          const signinCompleteLocation = redirectOnSuccess ? redirectOnSuccess : (existingUser ? '/' : '/sign-up/complete');

          return {
            code: 302,
            headers: {
              'Location': signinCompleteLocation
            },
            session,
            body: makeTextResponseBody('')
          };
        } catch (error) {
          request.logger.error('authorization failed', makeErrorResponseBody(error));
          return makeAuthErrorRedirect(request);
        }
      })
    }
  ];
}

function makeAuthErrorRedirect(request: Request<any, Session>) {
  return {
    code: 302,
    headers: {
      'Location': '/notice/authFailure'
    },
    session: request.session,
    body: makeTextResponseBody('')
  };
}

export default makeRouter;<|MERGE_RESOLUTION|>--- conflicted
+++ resolved
@@ -135,11 +135,7 @@
               status: UserStatus.Active,
               name: claims.name || '',
               email: claims.email || '',
-<<<<<<< HEAD
-              jobTitle: '', // TODO - retrieve job title from claims for IDIR
-=======
               jobTitle: '',
->>>>>>> 8f55e951
               idpUsername
             });
           } else if (user.status === UserStatus.InactiveByUser) {
