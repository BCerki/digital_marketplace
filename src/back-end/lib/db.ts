--- conflicted
+++ resolved
@@ -68,8 +68,7 @@
   return valid(result ? await rawUserToUser(connection, result) : null);
 });
 
-<<<<<<< HEAD
-export const readOneUserByEmail = tryDb<string, boolean, User | null>(async (connection, email, allowInactive = false) => {
+export const readOneUserByEmail = tryDb<[string, boolean], User | null>(async (connection, email, allowInactive = false) => {
   const where = {
     email,
     status: (allowInactive ? '*' : UserStatus.Active)
@@ -80,10 +79,7 @@
   return valid(result ? await rawUserToUser(connection, result) : null);
 });
 
-export const readManyUsers = tryDb<null, null, User[]>(async (connection) => {
-=======
 export const readManyUsers = tryDb<[], User[]>(async (connection) => {
->>>>>>> efd7b452
   const results = await connection<RawUserToUserParams>('users').select();
   return valid(await Promise.all(results.map(async raw => await rawUserToUser(connection, raw))));
 });
