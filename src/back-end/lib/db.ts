import { generateUuid } from 'back-end/lib';
import { makeDomainLogger } from 'back-end/lib/logger';
import { console as consoleAdapter } from 'back-end/lib/logger/adapters';
import { readCWUProposalHistory, readCWUProposalScore, readOneCWUProposal as hasReadPermissionCWUProposal } from 'back-end/lib/permissions';
import { hashFile } from 'back-end/lib/resources/file';
import { readFile } from 'fs';
import Knex from 'knex';
import { Addendum } from 'shared/lib/resources/addendum';
import { Affiliation, AffiliationSlim, MembershipStatus, MembershipType } from 'shared/lib/resources/affiliation';
import { FileBlob, FilePermissions, FileRecord } from 'shared/lib/resources/file';
import { CreateCWUOpportunityStatus, CWUOpportunity, CWUOpportunityEvent, CWUOpportunityHistoryRecord, CWUOpportunitySlim, CWUOpportunityStatus, privateOpportunitiesStatuses, publicOpportunityStatuses } from 'shared/lib/resources/opportunity/code-with-us';
import { Organization, OrganizationSlim } from 'shared/lib/resources/organization';
import { CreateCWUProposalStatus, CreateIndividualProponentRequestBody, CWUIndividualProponent, CWUProposal, CWUProposalEvent, CWUProposalHistoryRecord, CWUProposalSlim, CWUProposalStatus, isRankableCWUProposalStatus, UpdateProponentRequestBody } from 'shared/lib/resources/proposal/code-with-us';
import { AuthenticatedSession, Session } from 'shared/lib/resources/session';
import { CWUOpportunitySubscriber } from 'shared/lib/resources/subscribers/code-with-us';
import { User, UserSlim, UserStatus, UserType } from 'shared/lib/resources/user';
import { adt, ADT, Id } from 'shared/lib/types';
import { getValidValue, invalid, isInvalid, isValid, valid, Validation } from 'shared/lib/validation';

const logger = makeDomainLogger(consoleAdapter, 'back-end');

export type Connection = Knex;

type Transaction = Knex.Transaction;

export const ERROR_MESSAGE = 'Database error.';

type DatabaseValidation<Valid> = Validation<Valid, null>;

type DbFn<Args extends unknown[], Valid> = (connection: Connection, ...args: Args) => Promise<DatabaseValidation<Valid>>;

function tryDb<Args extends unknown[], Valid>(fn: DbFn<Args, Valid>): DbFn<Args, Valid> {
  return async (connection, ...args) => {
    try {
      return await fn(connection, ...args);
    } catch (e) {
      logger.error('database operation failed', {
        message: e.message,
        stack: e.stack
      });
      return invalid(null);
    }
  };
}

type CreateUserParams = Omit<Partial<User>, 'avatarImageFile'> & { createdAt?: Date, updatedAt?: Date, avatarImageFile?: Id };

export const createUser = tryDb<[CreateUserParams], User>(async (connection, user) => {
  const now = new Date();
  const [result] = await connection<RawUser>('users')
    .insert({
      ...user,
      id: generateUuid(),
      createdAt: now,
      updatedAt: now
    } as CreateUserParams, '*');
  if (!result) {
    throw new Error('unable to create user');
  }
  return valid(await rawUserToUser(connection, result));
});

type UpdateUserParams = Omit<Partial<User>, 'avatarImageFile'> & { updatedAt?: Date, avatarImageFile?: Id };

export const updateUser = tryDb<[UpdateUserParams], User>(async (connection, user) => {
  const now = new Date();
  const [result] = await connection<RawUser>('users')
  .where({ id: user && user.id })
  .update({
    ...user,
    updatedAt: now
  } as UpdateUserParams, '*');
  if (!result) {
    throw new Error('unable to update user');
  }
  return valid(await rawUserToUser(connection, result));
});

export const readOneUser = tryDb<[Id], User | null>(async (connection, id) => {
  const result = await connection<RawUser>('users')
    .where({ id })
    .first();
  return valid(result ? await rawUserToUser(connection, result) : null);
});

export const readOneUserByEmail = tryDb<[string, boolean?], User | null>(async (connection, email, allowInactive = false) => {
  const where = {
    email,
    status: (allowInactive ? '*' : UserStatus.Active)
  };
  const result: RawUser = await connection('users')
    .where(where)
    .first();
  return valid(result ? await rawUserToUser(connection, result) : null);
});

export const readOneUserSlim = tryDb<[Id], UserSlim | null>(async (connection, id) => {
  const result = await connection<UserSlim>('users')
    .where({ id })
    .select('id', 'name')
    .first();
  return valid(result ? result : null);
});

export const readManyUsers = tryDb<[], User[]>(async (connection) => {
  const results = await connection<RawUser>('users').select();
  return valid(await Promise.all(results.map(async raw => await rawUserToUser(connection, raw))));
});

export const readManyUsersNotificationsOn = tryDb<[], User[]>(async (connection) => {
  const results = await connection<RawUser>('users')
    .whereNotNull('notificationsOn')
    .select('*');
  return valid(await Promise.all(results.map(async raw => await rawUserToUser(connection, raw))));
});

interface RawUser extends Omit<User, 'avatarImageFile'> {
  avatarImageFile: Id | null;
}

export async function rawUserToUser(connection: Connection, params: RawUser): Promise<User> {
  const { avatarImageFile: fileId, ...restOfRawUser } = params;
  const avatarImageFile = fileId ? getValidValue(await readOneFileById(connection, fileId), null) : null;
  return {
    ...restOfRawUser,
    avatarImageFile
  };
}

export const findOneUserByTypeAndUsername = tryDb<[UserType.Vendor | UserType.Government, string], User | null>(async (connection, userType, idpUsername) => {
  const query = connection<User>('users')
    .where({ type: userType, idpUsername })
    // Support querying admin statuses even if the desired user could be a vendor.
    // This is useful for development purposes.
    .orWhere({ type: UserType.Admin, idpUsername });
  const result = await query.first();
  return valid(result ? result : null);
});

interface RawSessionToSessionParams {
  id: Id;
  accessToken?: string;
  user?: Id;
}

async function rawSessionToSession(connection: Connection, params: RawSessionToSessionParams): Promise<Session> {
  const session = {
    id: params.id,
    accessToken: params.accessToken
  };
  if (params.user) {
    const dbResult = await readOneUser(connection, params.user);
    if (isValid(dbResult) && dbResult.value) {
      return {
        ...session,
        user: dbResult.value
      };
    }
  }
  return session;
}

export const createAnonymousSession = tryDb<[], Session>(async (connection) => {
  const now = new Date();
  const [result] = await connection<Session>('sessions')
    .insert({
      id: generateUuid(),
      createdAt: now,
      updatedAt: now
    } as Session, '*');
  if (!result) {
    throw new Error('unable to create anonymous session');
  }
  return valid(await rawSessionToSession(connection, {
    id: result.id
  }));
});

export const readOneSession = tryDb<[Id], Session>(async (connection, id) => {
  const result = await connection<RawSessionToSessionParams>('sessions')
    .where({ id })
    .first();

  if (!result) { return await createAnonymousSession(connection); }
  return valid(await rawSessionToSession(connection, {
    id: result.id,
    accessToken: result.accessToken,
    user: result.user
  }));
});

type UpdateSessionParams = Omit<Session, 'user'> & { user: Id, updatedAt?: Date };

export const updateSession = tryDb<[UpdateSessionParams], Session>(async (connection, session) => {
  const now = new Date();
  const [result] = await connection<UpdateSessionParams>('sessions')
    .where({ id: session && session.id })
    .update({
      ...session,
      updatedAt: now
    } as UpdateSessionParams, '*');
  if (!result) {
    throw new Error('unable to update session');
  }
  return valid(await rawSessionToSession(connection, {
    id: result.id,
    accessToken: result.accessToken,
    user: result.user
  }));
});

export const deleteSession = tryDb<[Id], null>(async (connection, id) => {
  await connection('sessions')
    .where({ id })
    .delete();
  return valid(null);
});

interface RawOrganization extends Omit<Organization, 'logoImageFile' | 'owner'> {
  logoImageFile: Id;
  ownerId: Id;
  ownerName: string;
}

async function rawOrganizationToOrganization(connection: Connection, raw: RawOrganization): Promise<Organization> {
  const { logoImageFile, ownerId, ownerName, ...restOfRawOrg } = raw;
  let fetchedLogoFile: FileRecord | undefined;
  if (logoImageFile) {
    const dbResult = await readOneFileById(connection, logoImageFile);
    if (isInvalid(dbResult) || !dbResult.value) {
      throw new Error(ERROR_MESSAGE);
    }
    fetchedLogoFile = dbResult.value;
  }
  return {
    ...restOfRawOrg,
    logoImageFile: fetchedLogoFile,
    owner: {
      id: ownerId,
      name: ownerName
    }
  };
}

interface RawOrganizationSlim extends Omit<OrganizationSlim, 'logoImageFile' | 'owner'> {
  logoImageFile?: Id;
  ownerId?: Id;
  ownerName?: string;
}

async function rawOrganizationSlimToOrganizationSlim(connection: Connection, raw: RawOrganizationSlim): Promise<OrganizationSlim> {
  const { logoImageFile, ownerId, ownerName, ...restOfRawOrg } = raw;
  let fetchedLogoImageFile: FileRecord | undefined;
  if (logoImageFile) {
    const dbResult = await readOneFileById(connection, logoImageFile);
    if (isInvalid(dbResult) || !dbResult.value) {
      throw new Error(ERROR_MESSAGE);
    }
    fetchedLogoImageFile = dbResult.value;
  }
  return {
    ...restOfRawOrg,
    logoImageFile: fetchedLogoImageFile,
    owner: ownerId && ownerName
      ? { id: ownerId, name: ownerName }
      : undefined
  };
}

/**
 * Return all organizations from the database.
 *
 * If the user is:
 *
 * - An admin: Include owner information for all organizations.
 * - A vendor: Include owner information only for owned organizations.
 */
export const readManyOrganizations = tryDb<[Session], OrganizationSlim[]>(async (connection, session) => {
  const query = connection('organizations')
    .select('organizations.id', 'legalName', 'logoImageFile')
    .where({ active: true });
  // If a user is attached to this session, we need to add owner info to some or all of the orgs
  if (session && session.user && (session.user.type === UserType.Admin || session.user.type === UserType.Vendor)) {
    query
      .select('users.id as ownerId', 'users.name as ownerName')
      .leftOuterJoin('affiliations', 'organizations.id', '=', 'affiliations.organization')
      .leftOuterJoin('users', 'affiliations.user', '=', 'users.id')
      .andWhere({ 'affiliations.membershipType': MembershipType.Owner });
  }
  const results = await query as RawOrganizationSlim[];
  // Only include ownership information for vendors' owned organizations.
  return valid(await Promise.all(results.map(async raw => {
    if (session && session.user && session.user.type === UserType.Vendor && raw.ownerId !== session.user.id) {
      raw = {
        ...raw,
        ownerId: undefined,
        ownerName: undefined
      };
    }
    return await rawOrganizationSlimToOrganizationSlim(connection, raw);
  })));
});

type CreateOrganizationParams = Partial<Omit<Organization, 'logoImageFile'>> & { logoImageFile?: Id };

export const createOrganization = tryDb<[Id, CreateOrganizationParams], Organization>(async (connection, user, organization) => {
  const now = new Date();
  const result: RawOrganization = await connection.transaction(async trx => {
    // Create organization
    const [result] = await connection<CreateOrganizationParams>('organizations')
      .transacting(trx)
      .insert({
        ...organization,
        id: generateUuid(),
        active: true,
        createdAt: now,
        updatedAt: now
      } as CreateOrganizationParams, ['*']);
    if (!result || !user) {
      throw new Error('unable to create organization');
    }
    // Create affiliation
    await createAffiliation(trx, {
      user,
      organization: result.id,
      membershipType: MembershipType.Owner,
      membershipStatus: MembershipStatus.Active
    });
    return result;
  });
  const dbResult = await readOneOrganization(connection, result.id);
  if (isInvalid(dbResult) || !dbResult.value) {
    throw new Error('unable to create organization');
  }
  return valid(dbResult.value);
});

type UpdateOrganizationParams = Partial<Omit<Organization, 'logoImageFile'>> & { logoImageFile?: Id };

export const updateOrganization = tryDb<[UpdateOrganizationParams], Organization>(async (connection, organization) => {
  const now = new Date();
  const [result] = await connection<UpdateOrganizationParams>('organizations')
    .where({
      id: organization && organization.id,
      active: true
    })
    .update({
      ...organization,
      updatedAt: now
    } as UpdateOrganizationParams, '*');
  if (!result || !result.id) {
    throw new Error('unable to update organization');
  }
  const dbResult = await readOneOrganization(connection, result.id, true);
  if (isInvalid(dbResult) || !dbResult.value) {
    throw new Error('unable to update organization');
  }
  return valid(dbResult.value);
});

export const readOneOrganization = tryDb<[Id, boolean?], Organization | null>(async (connection, id, allowInactive = false) => {
  const where = {
    'organizations.id': id,
    'affiliations.membershipType': MembershipType.Owner
  };
  if (!allowInactive) {
    (where as any)['organizations.active'] = true;
  }
  const result = await connection<RawOrganization>('organizations')
    .select('organizations.*', 'users.id as ownerId', 'users.name as ownerName')
    .leftOuterJoin('affiliations', 'organizations.id', '=', 'affiliations.organization')
    .leftOuterJoin('users', 'affiliations.user', '=', 'users.id')
    .where(where)
    .first() as RawOrganization;
  return valid(result ? await rawOrganizationToOrganization(connection, result) : null);
});

type CreateAffiliationParams = Partial<Omit<Affiliation, 'user' | 'organization'>> & { user: Id, organization: Id };

export const createAffiliation = tryDb<[CreateAffiliationParams], Affiliation>(async (connection, affiliation) => {
  const now = new Date();
  if (!affiliation) {
    throw new Error('unable to create affiliation');
  }

  const [result] = await connection<RawAffiliation>('affiliations')
    .insert({
      ...affiliation,
      id: generateUuid(),
      createdAt: now,
      updatedAt: now
    } as RawAffiliation, '*');

  if (!result) {
    throw new Error('unable to create affiliation');
  }

  // TODO: send invitation email once emails notifications are in place.
  return valid(await rawAffiliationToAffiliation(connection, result));
});

export const readManyAffiliations = tryDb<[Id], AffiliationSlim[]>(async (connection, userId) => {
    const results: RawAffiliation[] = await connection<RawAffiliation>('affiliations')
      .join('organizations', 'affiliations.organization', '=', 'organizations.id')
      .select('affiliations.*')
      .where({
        'affiliations.user': userId,
        'organizations.active': true
      })
      .andWhereNot({ membershipStatus: MembershipStatus.Inactive });
    return valid(await Promise.all(results.map(async raw => await rawAffiliationToAffiliationSlim(connection, raw))));
});

export const readOneAffiliation = tryDb<[Id, Id], Affiliation | null>(async (connection, user, organization) => {
  const result = await connection<RawAffiliation>('affiliations')
    .join('organizations', 'affiliations.organization', '=', 'organizations.id')
    .select<RawAffiliation>('affiliations.*')
    .where({
      'affiliations.user': user,
      'affiliations.organization': organization
    })
    .andWhereNot({
      'affiliations.membershipStatus': MembershipStatus.Inactive,
      'organizations.active': false
    })
    .orderBy('createdAt')
    .first();

  return valid(result ? await rawAffiliationToAffiliation(connection, result) : null);
});

export const readOneAffiliationById = tryDb<[Id], Affiliation | null>(async (connection, id) => {
  const result = await connection<RawAffiliation>('affiliations')
    .join('organizations', 'affiliations.organization', '=', 'organizations.id')
    .select<RawAffiliation>('affiliations.*')
    .where({ 'affiliations.id': id })
    .andWhereNot({
      'affiliations.membershipStatus': MembershipStatus.Inactive,
      'organizations.active': false
    })
    .first();

  return valid(result ? await rawAffiliationToAffiliation(connection, result) : null);
});

interface RawAffiliation {
  id: Id;
  user: Id;
  organization: Id;
  membershipType: MembershipType;
  membershipStatus: MembershipStatus;
  createdAt: Date;
  updatedAt: Date;
}

async function rawAffiliationToAffiliationSlim(connection: Connection, params: RawAffiliation): Promise<AffiliationSlim> {
  const { id, organization: orgId, membershipType } = params;
  const organization = getValidValue(await readOneOrganization(connection, orgId), null);
  if (!organization) {
    throw new Error('unable to process affiliation'); // Will be caught by calling function
  }
  return {
    id,
    membershipType,
    organization: {
      id: organization.id,
      legalName: organization.legalName
    }
  };
}

async function rawAffiliationToAffiliation(connection: Connection, params: RawAffiliation): Promise<Affiliation> {
  const { user: userId, organization: orgId } = params;
  const organization = getValidValue(await readOneOrganization(connection, orgId), null);
  const user = getValidValue(await readOneUser(connection, userId), null);
  if (!user || !organization) {
    throw new Error('unable to process affiliation'); // Will be caught by calling function
  }
  return {
    ...params,
    user,
    organization
  };
}

export const approveAffiliation = tryDb<[Id], Affiliation>(async (connection, id) => {
  const now = new Date();
  const [result] = await connection<RawAffiliation>('affiliations')
    .update({
      membershipStatus: MembershipStatus.Active,
      updatedAt: now
    } as RawAffiliation, '*')
    .where({
      id
    })
    .whereIn('organization', function() {
      this.select('id')
          .from('organizations')
          .where({
            active: true
          });
    });
  if (!result) {
    throw new Error('unable to approve affiliation');
  }
  return valid(await rawAffiliationToAffiliation(connection, result));
});

export const deleteAffiliation = tryDb<[Id], Affiliation>(async (connection, id) => {
  const now = new Date();
  const [result] = await connection<RawAffiliation>('affiliations')
    .update({
      membershipStatus: MembershipStatus.Inactive,
      updatedAt: now
    } as RawAffiliation, '*')
    .where({
      id
    })
    .whereIn('organization', function() {
      this.select('id')
          .from('organizations')
          .where({
            active: true
          });
    });
  if (!result) {
    throw new Error('unable to delete affiliation');
  }
  return valid(await rawAffiliationToAffiliation(connection, result));
});

export async function isUserOwnerOfOrg(connection: Connection, user: User, orgId: Id): Promise<boolean> {
  if (!user) {
    return false;
  }
  const result = await connection<RawAffiliation>('affiliations')
    .where ({ user: user.id, organization: orgId, membershipType: MembershipType.Owner })
    .first();

  return !!result;
}

export async function readActiveOwnerCount(connection: Connection, orgId: Id): Promise<number> {
  try {
    const result = await connection('affiliations')
    .join('organizations', 'affiliations.organization', '=', 'organizations.id')
    .select<RawAffiliation[]>('affiliations.*')
    .where({
      'affiliations.organization': orgId,
      'affiliations.membershipType': MembershipType.Owner,
      'affiliations.membershipStatus': MembershipStatus.Active,
      'organizations.active': true
    });
    return result ? result.length : 0;
  } catch (exception) {
    return 0;
  }
}

export const readOneFileById = tryDb<[Id], FileRecord | null>(async (connection, id) => {
  const result = await connection<FileRecord>('files')
    .where({ id })
    .select(['name', 'id', 'createdAt', 'fileBlob'])
    .first();
  return valid(result ? result : null);
});

export const readOneFileBlob = tryDb<[string], FileBlob | null>(async (connection, hash) => {
  const result = await connection<FileBlob>('fileBlobs')
    .where({ hash })
    .first();
  return valid(result || null);
});

type CreateFileParams = Partial<FileRecord> & { path: string, permissions: Array<FilePermissions<Id, UserType>> };

export const createFile = tryDb<[CreateFileParams, Id], FileRecord>(async (connection, fileRecord, userId) => {
  const now = new Date();
  if (!fileRecord) {
    throw new Error('unable to create file');
  }
  return valid(await connection.transaction(async trx => {
    const fileData: Buffer = await new Promise((resolve, reject) => {
      readFile(fileRecord.path, (err, data) => {
        if (err) {
          reject(new Error('error reading file'));
        }
        resolve(data);
      });
    });
    if (!fileRecord.name) {
      throw new Error('unable to create file');
    }
    const fileHash = hashFile(fileRecord.name, fileData);
    const dbResult = await readOneFileBlob(connection, fileHash);
    if (isInvalid(dbResult)) {
      throw new Error('Database error');
    }
    let fileBlob = dbResult.value;
    // Create a new blob if it doesn't already exist.
    if (!fileBlob) {
      [fileBlob] = await connection('fileBlobs')
        .transacting(trx)
        .insert({
          hash: fileHash,
          blob: fileData
        }, ['*']);
    }
    // Insert the file record.
    const [file]: FileRecord[] = await connection('files')
      .transacting(trx)
      .insert({
        name: fileRecord.name,
        id: generateUuid(),
        createdAt: now,
        createdBy: userId,
        fileBlob: fileBlob && fileBlob.hash
      }, ['name', 'id', 'createdAt', 'fileBlob']);

    // Insert values for permissions defined in metadata
    for (const permission of fileRecord.permissions) {
      switch (permission.tag) {
        case 'any':
          await connection('filePermissionsPublic')
            .transacting(trx)
            .insert({
              file: file.id
            });
          break;

        case 'user':
          await connection('filePermissionsUser')
            .transacting(trx)
            .insert({
              user: permission.value,
              file: file.id
            });
          break;

        case 'userType':
          await connection('filePermissionsUserType')
            .transacting(trx)
            .insert({
              userType: permission.value,
              file: file.id
            });
          break;
      }
    }
    return file;
  }));
});

export async function hasFilePermission(connection: Connection, session: Session, id: string): Promise<boolean> {
  try {
    const query = connection<FileRecord>('files')
      .where({ id });

    if (!session.user) {
      query
        .innerJoin('filePermissionsPublic as p', 'p.file', '=', 'files.id');
    } else {
      query
        .innerJoin('filePermissionsPublic as p', 'p.file', '=', 'files.id')
        .leftOuterJoin('filePermissionsUser as u', 'u.file', '=', 'files.id')
        .leftOuterJoin('filePermissionsUserType as ut', 'ut.file', '=', 'files.id')
        .where({ 'u.user': session.user.id, 'u.file': id })
        .orWhere({ 'ut.userType': session.user.type, 'ut.file': id })
        .orWhere({ 'files.createdBy': session.user.id, 'files.id': id });
    }

    const results = await query;
    return results.length > 0;
  } catch (exception) {
    return false;
  }
}

export async function hasAttachmentPermission(connection: Connection, session: Session, id: string): Promise<boolean> {
  // If file is an attachment on a publicly viewable opportunity, allow
  const results = await connection('cwuOpportunityAttachments as attachments')
    .innerJoin('cwuOpportunityVersions as versions', 'versions.id', '=', 'attachments.opportunityVersion')
    .innerJoin('cwuOpportunityStatuses as statuses', 'statuses.opportunity', '=' , 'versions.opportunity')
    .whereIn('statuses.status', publicOpportunityStatuses as CWUOpportunityStatus[])
    .andWhere({ 'attachments.file': id })
    .select('attachments.*');

  if (results.length > 0) {
    return true;
  }

  // If file is an attachment on a proposal, and requesting user has access to the proposal, allow
  if (session.user) {
    const rawProposals = await connection('cwuProposalAttachments as attachments')
      .innerJoin('cwuProposals as proposals', 'proposals.id', '=', 'attachments.proposal')
      .where({ 'attachments.file': id })
      .select<RawCWUProposal[]>('proposals.*');

    if (rawProposals.length > 0) {
      for (const rawProposal of rawProposals) {
        const proposal = await rawCWUProposalToCWUProposal(connection, session, rawProposal);
        if (await hasReadPermissionCWUProposal(connection, session, proposal)) {
          return true;
        }
      }
    }
  }
  return false;
}

interface RawCWUOpportunitySlim extends Omit<CWUOpportunitySlim, 'createdBy' | 'updatedBy'> {
  createdBy?: Id;
  updatedBy?: Id;
}

async function rawCWUOpportunitySlimToCWUOpportunitySlim(connection: Connection, raw: RawCWUOpportunitySlim): Promise<CWUOpportunitySlim> {
  const { createdBy: createdById, updatedBy: updatedById, ...restOfRaw } = raw;
  const createdBy = createdById && getValidValue(await readOneUserSlim(connection, createdById), undefined) || undefined;
  const updatedBy = updatedById && getValidValue(await readOneUserSlim(connection, updatedById), undefined) || undefined;
  return {
    ...restOfRaw,
    createdBy,
    updatedBy
  };
}

interface RawCWUOpportunity extends Omit<CWUOpportunity, 'createdBy' | 'updatedBy' | 'attachments' | 'addenda'> {
  createdBy?: Id;
  updatedBy?: Id;
  attachments: Id[];
  addenda: Id[];
  versionId: string;
}

async function rawCWUOpportunityToCWUOpportunity(connection: Connection, raw: RawCWUOpportunity): Promise<CWUOpportunity> {
  const { createdBy: createdById, updatedBy: updatedById, attachments: attachmentIds, addenda: addendaIds, ...restOfRaw } = raw;
  const createdBy = createdById ? getValidValue(await readOneUserSlim(connection, createdById), undefined) : undefined;
  const updatedBy = updatedById ? getValidValue(await readOneUserSlim(connection, updatedById), undefined) : undefined;
  const attachments = await Promise.all(attachmentIds.map(async id => {
    const result = getValidValue(await readOneFileById(connection, id), null);
    if (!result) {
      throw new Error('unable to process opportunity'); // to be caught by calling function
    }
    return result;
  }));
  const addenda = await Promise.all(addendaIds.map(async id => {
    const result = getValidValue(await readOneCWUOpportunityAddendum(connection, id), null);
    if (!result) {
      throw new Error('unable to retrieve addenda'); // to be caught by calling function
    }
    return result;
  }));

  delete raw.versionId;

  return {
    ...restOfRaw,
    createdBy: createdBy || undefined,
    updatedBy: updatedBy || undefined,
    attachments,
    addenda
  };
}

function processForRole<T extends RawCWUOpportunity | RawCWUOpportunitySlim>(result: T, session: Session) {
  // Remove createdBy/updatedBy for non-admin or non-author
  if (!session.user || (session.user.type !== UserType.Admin &&
    session.user.id !== result.createdBy &&
    session.user.id !== result.updatedBy)) {
      delete result.createdBy;
      delete result.updatedBy;
  }
  return result;
}

export const readManyCWUOpportunities = tryDb<[Session], CWUOpportunitySlim[]>(async (connection, session) => {
  // Retrieve the opportunity and most recent opportunity status

  let query = connection<RawCWUOpportunitySlim>('cwuOpportunities as opp')
    // Join on latest CWU status
    .join<RawCWUOpportunitySlim>('cwuOpportunityStatuses as stat', function() {
      this
        .on('opp.id', '=', 'stat.opportunity')
        .andOn('stat.createdAt', '=',
          connection.raw('(select max("createdAt") from "cwuOpportunityStatuses" as stat2 where \
            stat2.opportunity = opp.id)'));
    })
    // Join on latest CWU version
    .join<RawCWUOpportunitySlim>('cwuOpportunityVersions as version', function() {
      this
        .on('opp.id', '=', 'version.opportunity')
        .andOn('version.createdAt', '=',
          connection.raw('(select max("createdAt") from "cwuOpportunityVersions" as version2 where \
            version2.opportunity = opp.id)'));
    })
    // Select fields for 'slim' opportunity
    .select<RawCWUOpportunitySlim[]>(
      'opp.id',
      'version.title',
      'opp.createdBy',
      'opp.createdAt',
      'version.createdAt as updatedAt',
      'version.createdBy as updatedBy',
      'stat.status'
    );

  if (!session.user || session.user.type === UserType.Vendor) {
    // Anonymous users and vendors can only see public opportunities
    query = query
      .whereIn('stat.status', publicOpportunityStatuses as CWUOpportunityStatus[]);
  } else if (session.user.type === UserType.Government) {
    // Gov users should only see private opportunities they own, and public opportunities
    query = query
      .whereIn('stat.status', publicOpportunityStatuses as CWUOpportunityStatus[])
      .orWhere(function() {
        this
          .whereIn('stat.status', privateOpportunitiesStatuses as CWUOpportunityStatus[])
          .andWhere({ 'opp.createdBy': session.user?.id });
      });
  } else {
    // Admin users can see both private and public opportunities
    query = query
      .whereIn('stat.status', [...publicOpportunityStatuses, ...privateOpportunitiesStatuses]);
  }
  const results = (await query).map(result => processForRole(result, session));
  return valid(await Promise.all(results.map(async raw => await rawCWUOpportunitySlimToCWUOpportunitySlim(connection, raw))));
});

export const readOneCWUOpportunitySlim = tryDb<[Id, Session], CWUOpportunitySlim | null>(async (connection, oppId, session) => {
  // Since slim opportunity requires the same joins, etc. as full to build, we query the full one, and reduce down to slim
  const dbResult = await readOneCWUOpportunity(connection, oppId, session);
  if (isInvalid(dbResult) || !dbResult.value) {
    throw new Error('unable to read opportunity');
  }

  const fullOpportunity = dbResult.value;
  const { id, createdAt, createdBy, updatedAt, updatedBy, title, proposalDeadline, status } = fullOpportunity;
  return valid({
    id,
    createdAt,
    createdBy,
    updatedAt,
    updatedBy,
    title,
    proposalDeadline,
    status
  });
});

export const readOneCWUOpportunity = tryDb<[Id, Session], CWUOpportunity | null>(async (connection, id, session) => {
  let query = connection<RawCWUOpportunity>('cwuOpportunities as opp')
    .where({ 'opp.id': id })
    // Join on latest CWU status
    .join<RawCWUOpportunity>('cwuOpportunityStatuses as stat', function() {
      this
        .on('opp.id', '=', 'stat.opportunity')
        .andOn('stat.createdAt', '=',
          connection.raw('(select max("createdAt") from "cwuOpportunityStatuses" as stat2 where \
            stat2.opportunity = opp.id and stat2.status is not null)'));
    })
    // Join on latest CWU version
    .join<RawCWUOpportunity>('cwuOpportunityVersions as version', function() {
      this
        .on('opp.id', '=', 'version.opportunity')
        .andOn('version.createdAt', '=',
          connection.raw('(select max("createdAt") from "cwuOpportunityVersions" as version2 where \
            version2.opportunity = opp.id)'));
    })
    .select<RawCWUOpportunity>(
      'opp.id',
      'opp.createdAt',
      'opp.createdBy',
      'version.id as versionId',
      'version.createdAt as updatedAt',
      'version.createdBy as updatedBy',
      'version.title',
      'version.teaser',
      'version.remoteOk',
      'version.remoteDesc',
      'version.location',
      'version.reward',
      'version.skills',
      'version.description',
      'version.proposalDeadline',
      'version.assignmentDate',
      'version.startDate',
      'version.completionDate',
      'version.submissionInfo',
      'version.acceptanceCriteria',
      'version.evaluationCriteria',
      'stat.status'
    );

  if (!session.user || session.user.type === UserType.Vendor) {
    // Anonymous users and vendors can only see public opportunities
    query = query
      .whereIn('stat.status', publicOpportunityStatuses as CWUOpportunityStatus[]);
  } else if (session.user.type === UserType.Government) {
    // Gov users should only see private opportunities they own, and public opportunities
    query = query
      .andWhere(function() {
        this
          .whereIn('stat.status', publicOpportunityStatuses as CWUOpportunityStatus[])
          .orWhere(function() {
            this
              .whereIn('stat.status', privateOpportunitiesStatuses as CWUOpportunityStatus[])
              .andWhere({ 'opp.createdBy': session.user?.id });
          });
      });
  } else {
    // Admin users can see both private and public opportunities
    query = query
      .whereIn('stat.status', [...publicOpportunityStatuses, ...privateOpportunitiesStatuses]);
  }

  let result = await query.first();

  // Query for attachment file ids
  if (result) {
    result = processForRole(result, session);
    result.attachments = (await connection<{ file: Id }>('cwuOpportunityAttachments')
      .where({ opportunityVersion: result.versionId })
      .select('file')).map(row => row.file);
    result.addenda = (await connection<{ id: Id }>('cwuOpportunityAddenda')
      .where({ opportunity: id })
      .select('id')).map(row => row.id);
  }

  // Get published date if applicable
  if (result) {
    const publishedDate = await connection<{ createdAt: Date}>('cwuOpportunityStatuses')
      .where({ opportunity: result.id, status: CWUOpportunityStatus.Published })
      .select('createdAt')
      .orderBy('createdAt', 'asc')
      .first();

    result.publishedAt = publishedDate?.createdAt;
  }

  // Add on subscription flag, if authenticated user
  if (result && session.user) {
    const subscription = await connection<RawCWUOpportunitySubscriber>('cwuOpportunitySubscribers')
      .where({ opportunity: result.id, user: session.user.id })
      .first();
    result.subscribed = !!subscription;
  }

  // If admin/owner, add on list of change records
  if (result && session.user && (session.user.type === UserType.Admin || result.createdBy === session.user.id)) {
    const rawStatusArray = await connection<RawCWUOpportunityHistoryRecord>('cwuOpportunityStatuses')
      .where({ opportunity: result.id })
      .orderBy('createdAt', 'desc');

    result.history = await Promise.all(rawStatusArray.map(async raw => await rawCWUOpportunityHistoryRecordToCWUOpportunityHistoryRecord(connection, session, raw)));
  }

  return valid(result ? await rawCWUOpportunityToCWUOpportunity(connection, result) : null);
});

interface RawCWUOpportunityAddendum extends Omit<Addendum, 'createdBy'> {
  createdBy?: Id;
}

async function rawCWUOpportunityAddendumToCWUOpportunityAddendum(connection: Connection, raw: RawCWUOpportunityAddendum): Promise<Addendum> {
  const { createdBy: createdById, ...restOfRaw } = raw;
  const createdBy = createdById ? getValidValue(await readOneUserSlim(connection, createdById), undefined) : undefined;

  return {
    ...restOfRaw,
    createdBy: createdBy || undefined
  };
}

export const readOneCWUOpportunityAddendum = tryDb<[Id], Addendum>(async (connection, id) => {
  const result = await connection<RawCWUOpportunityAddendum>('cwuOpportunityAddenda')
    .where({ id })
    .first();

  if (!result) {
    throw new Error('unable to read addendum');
  }

  return valid(await rawCWUOpportunityAddendumToCWUOpportunityAddendum(connection, result));
});

interface CreateCWUOpportunityParams extends Omit<CWUOpportunity, 'createdBy' | 'createdAt' | 'updatedAt' | 'updatedBy' | 'status' | 'id' | 'addenda'> {
  status: CreateCWUOpportunityStatus;
}

interface RootOpportunityRecord {
  id: Id;
  createdAt: Date;
  createdBy: Id;
}

interface OpportunityVersionRecord extends Omit<CreateCWUOpportunityParams, 'status'> {
  id: Id;
  opportunity: Id;
  createdAt: Date;
  createdBy: Id;
}

async function createCWUOpportunityAttachments(connection: Connection, trx: Transaction, oppVersionId: Id, attachments: FileRecord[]) {
  for (const attachment of attachments) {
    const [attachmentResult] = await connection('cwuOpportunityAttachments')
      .transacting(trx)
      .insert({
        opportunityVersion: oppVersionId,
        file: attachment.id
      }, '*');
    if (!attachmentResult) {
      throw new Error('Unable to create opportunity attachment');
    }
  }
}

export const createCWUOpportunity = tryDb<[CreateCWUOpportunityParams, AuthenticatedSession], CWUOpportunity>(async (connection, opportunity, session) => {
  // Create root opportunity record
  const now = new Date();
  const opportunityId = await connection.transaction(async trx => {
    const [rootOppRecord] = await connection<RootOpportunityRecord>('cwuOpportunities')
      .transacting(trx)
      .insert({
        id: generateUuid(),
        createdAt: now,
        createdBy: session.user.id
      }, '*');

    if (!rootOppRecord) {
      throw new Error('unable to create opportunity root record');
    }

    // Create initial opportunity version
    const { attachments, status, ...restOfOpportunity } = opportunity;
    const [oppVersionRecord] = await connection<OpportunityVersionRecord>('cwuOpportunityVersions')
      .transacting(trx)
      .insert({
        ...restOfOpportunity,
        id: generateUuid(),
        opportunity: rootOppRecord.id,
        createdAt: now,
        createdBy: session.user.id
      }, '*');

    if (!oppVersionRecord) {
      throw new Error('unable to create opportunity version');
    }

    // Create initial opportunity status record (Draft)
    await connection('cwuOpportunityStatuses')
      .transacting(trx)
      .insert({
        id: generateUuid(),
        opportunity: rootOppRecord.id,
        createdAt: now,
        createdBy: session.user.id,
        status,
        note: ''
      }, '*');

    // Create attachment records
    await createCWUOpportunityAttachments(connection, trx, oppVersionRecord.id, attachments);

    return rootOppRecord.id;
  });

  const dbResult = await readOneCWUOpportunity(connection, opportunityId, session);
  if (isInvalid(dbResult) || !dbResult.value) {
    throw new Error('unable to create opportunity');
  }
  return valid(dbResult.value);
});

export async function isCWUOpportunityAuthor(connection: Connection, user: User, id: Id): Promise<boolean> {
  try {
    const result = await connection<RawCWUOpportunity>('cwuOpportunities')
      .select('*')
      .where({ id, createdBy: user.id });
    return !!result && result.length > 0;
  } catch (exception) {
    return false;
  }
}

type UpdateCWUOpportunityParams = Partial<CWUOpportunity>;

export const updateCWUOpportunityVersion = tryDb<[UpdateCWUOpportunityParams, AuthenticatedSession], CWUOpportunity>(async (connection, opportunity, session) => {
  const now = new Date();
  const { attachments, ...restOfOpportunity } = opportunity;
  const oppVersion = await connection.transaction(async trx => {
    const [oppVersion] = await connection<OpportunityVersionRecord>('cwuOpportunityVersions')
      .transacting(trx)
      .insert({
        ...restOfOpportunity,
        opportunity: restOfOpportunity.id,
        id: generateUuid(),
        createdAt: now,
        createdBy: session.user.id
      }, '*');

    if (!oppVersion) {
      throw new Error('unable to update opportunity');
    }
    await createCWUOpportunityAttachments(connection, trx, oppVersion.id, attachments || []);

    // Add an 'edit' change record
    await connection<RawCWUOpportunityHistoryRecord & { opportunity: Id }>('cwuOpportunityStatuses')
      .insert({
        id: generateUuid(),
        opportunity: restOfOpportunity.id,
        createdAt: now,
        createdBy: session.user.id,
        event: CWUOpportunityEvent.Edited,
        note: ''
      });

    return oppVersion;
  });
  const dbResult = await readOneCWUOpportunity(connection, oppVersion.opportunity, session);
  if (isInvalid(dbResult) || !dbResult.value) {
    throw new Error('unable to update opportunity');
  }
  return valid(dbResult.value);
});

interface RawCWUOpportunityHistoryRecord extends Omit<CWUOpportunityHistoryRecord, 'createdBy' | 'type'> {
  createdBy: Id;
  status?: CWUOpportunityStatus;
  event?: CWUOpportunityEvent;
}

async function rawCWUOpportunityHistoryRecordToCWUOpportunityHistoryRecord(connection: Connection, session: Session, raw: RawCWUOpportunityHistoryRecord): Promise<CWUOpportunityHistoryRecord> {
  const { createdBy: createdById, status, event, ...restOfRaw } = raw;
  const createdBy = getValidValue(await readOneUserSlim(connection, createdById), undefined);

  if (!createdBy || (!status && !event)) {
    throw new Error('unable to process opportunity status record');
  }

  return {
    ...restOfRaw,
    createdBy,
    type: status ? adt('status', status as CWUOpportunityStatus) : adt('event', event as CWUOpportunityEvent)
  };
}

export const updateCWUOpportunityStatus = tryDb<[Id, CWUOpportunityStatus, string, AuthenticatedSession], CWUOpportunity>(async (connection, id, status, note, session) => {
  const now = new Date();
  const [result] = await connection<RawCWUOpportunityHistoryRecord & { opportunity: Id }>('cwuOpportunityStatuses')
    .insert({
      id: generateUuid(),
      opportunity: id,
      createdAt: now,
      createdBy: session.user.id,
      status,
      note
    }, '*');

  if (!result) {
    throw new Error('unable to update opportunity');
  }

  const dbResult = await readOneCWUOpportunity(connection, id, session);
  if (isInvalid(dbResult) || !dbResult.value) {
    throw new Error('unable to update opportunity');
  }

  return valid(dbResult.value);
});

interface CWUOpportunityAddendumRecord {
  id: Id;
  opportunity: Id;
  description: string;
  createdBy: string;
  createdAt: Date;
}

export const addCWUOpportunityAddendum = tryDb<[Id, string, AuthenticatedSession], CWUOpportunity>(async (connection, id, addendumText, session) => {
  const now = new Date();
  await connection.transaction(async trx => {
    const [addendum] = await connection<CWUOpportunityAddendumRecord>('cwuOpportunityAddenda')
      .transacting(trx)
      .insert({
        id: generateUuid(),
        opportunity: id,
        description: addendumText,
        createdBy: session.user.id,
        createdAt: now
      }, '*');

    if (!addendum) {
      throw new Error('unable to add addendum');
    }

    // Add a history record for the addendum addition
    await connection<RawCWUOpportunityHistoryRecord & { opportunity: Id }>('cwuOpportunityStatuses')
      .transacting(trx)
      .insert({
        id: generateUuid(),
        opportunity: id,
        createdAt: now,
        createdBy: session.user.id,
        event: CWUOpportunityEvent.AddendumAdded,
        note: ''
      });
  });

  const dbResult = await readOneCWUOpportunity(connection, id, session);
  if (isInvalid(dbResult) || !dbResult.value) {
    throw new Error('unable to add addendum');
  }
  return valid(dbResult.value);
});

export const deleteCWUOpportunity = tryDb<[Id], CWUOpportunity>(async (connection, id) => {
    // Delete root record - cascade relationships in database will cleanup versions/attachments/addenda automatically
    const [result] = await connection<RawCWUOpportunity>('cwuOpportunities')
      .where({ id })
      .delete('*');

    if (!result) {
      throw new Error('unable to delete opportunity');
    }
    result.addenda = [];
    result.attachments = [];
    return valid(await rawCWUOpportunityToCWUOpportunity(connection, result));
});

interface RawCWUProposalSlim extends Omit<CWUProposalSlim, 'createdBy' | 'updatedBy' | 'proponent'> {
  createdBy: Id;
  updatedBy: Id;
  proponentIndividual?: Id | null;
  proponentOrganization?: Id | null;
}

async function rawCWUProposalSlimToCWUProposalSlim(connection: Connection, raw: RawCWUProposalSlim): Promise<CWUProposalSlim> {
  const { createdBy: createdById,
          updatedBy: updatedById,
          proponentIndividual: proponentIndividualId,
          proponentOrganization: proponentOrganizationId,
          ...restOfRaw
        } = raw;

  const createdBy = getValidValue(await readOneUserSlim(connection, createdById), undefined);
  const updatedBy = getValidValue(await readOneUserSlim(connection, updatedById), undefined);
  const proponentIndividual = proponentIndividualId ? getValidValue(await readOneCWUProponent(connection, proponentIndividualId), undefined) : null;
  const proponentOrganization = proponentOrganizationId ? getValidValue(await readOneOrganization(connection, proponentOrganizationId), undefined) : null;

  if (!createdBy || !updatedBy) {
    throw new Error('unable to process proposal');
  }

  let proponent: ADT<'individual', CWUIndividualProponent> | ADT<'organization', Organization>;
  if (proponentIndividual) {
    proponent = adt('individual', proponentIndividual);
  } else if (proponentOrganization) {
    proponent = adt('organization', proponentOrganization);
  } else {
    throw new Error('unable to process proposal proponent');
  }

  return {
    ...restOfRaw,
    createdBy,
    updatedBy,
    proponent
  };
}

export const readManyCWUProposals = tryDb<[AuthenticatedSession, Id], CWUProposalSlim[]>(async (connection, session, id) => {
  const query = connection<RawCWUProposalSlim>('cwuProposals as prop')
    .where({ opportunity: id })
    .select<RawCWUProposalSlim[]>(
      'prop.id',
      'prop.createdBy',
      'prop.createdAt',
      'updatedBy',
      'updatedAt',
      'proponentIndividual',
      'proponentOrganization'
    );

  // If user is vendor, scope results to those proposals they have authored
  // If user is admin/gov, we don't scope, and include scores
  if (session.user.type === UserType.Vendor) {
    query.andWhere({ createdBy: session.user.id });
  } else {
    query.select('score');
  }

  let results = await query;

  if (!results) {
    throw new Error('unable to read proposals');
  }

  // Read latest status for each proposal, and get submittedDate if it exists
  for (const proposal of results) {
    const statusResult = await connection<{ status: CWUProposalStatus }>('cwuProposalStatuses')
      .where({ proposal: proposal.id })
      .whereNotNull('status')
      .orderBy('createdAt', 'desc')
      .first();

    if (!statusResult) {
      throw new Error('unable to read proposal status');
    }
    proposal.status = statusResult.status;

    proposal.submittedAt = (await connection<{ submittedAt: Date }>('cwuProposalStatuses')
      .where({ proposal: proposal.id, status: CWUProposalStatus.Submitted })
      .orderBy('createdAt', 'desc')
      .select('createdAt as submittedAt')
      .first())?.submittedAt;
  }

  // Filter out any proposals not in UNDER_REVIEW or later status if admin/gov owner
  if (session.user && session.user.type !== UserType.Vendor) {
    results = results.filter(result => ![CWUProposalStatus.Draft, CWUProposalStatus.Submitted].includes(result.status));
  }

  // Read ranks for rankable proposals and apply to existing result set
  const rankableProposals = results.filter(result => isRankableCWUProposalStatus(result.status));
  const ranks = await connection
    .from('cwuProposals')
    .whereIn('id', rankableProposals.map(r => r.id))
    .andWhere({ opportunity: id })
    .select(connection.raw('id, RANK () OVER (ORDER BY score DESC) rank'));

  for (const result of results) {
    const match = ranks.find(r => r.id === result.id);
    result.rank = match ? match.rank : undefined;
  }

  return valid(await Promise.all(results.map(async result => await rawCWUProposalSlimToCWUProposalSlim(connection, result))));
});

export const readOneCWUProponent = tryDb<[Id], CWUIndividualProponent>(async (connection, id) => {
  const result = await connection<CWUIndividualProponent>('cwuProponents')
    .where({ id })
    .first();

  if (!result) {
    throw new Error('unable to read proponent');
  }

  return valid(result);
});

interface RawCWUProposal extends Omit<CWUProposal, 'createdBy' | 'updatedBy' | 'proponent' | 'opportunity' | 'attachments'> {
  createdBy: Id;
  updatedBy: Id;
  opportunity: Id;
  proponentIndividual?: Id | null;
  proponentOrganization?: Id | null;
  attachments: Id[];
}

async function rawCWUProposalToCWUProposal(connection: Connection, session: Session, raw: RawCWUProposal): Promise<CWUProposal> {
  const { opportunity: opportunityId, attachments: attachmentIds, proposalText, additionalComments, history, ...restOfProposal } = raw;
  const slimVersion = await rawCWUProposalSlimToCWUProposalSlim(connection, restOfProposal);
  const opportunity = getValidValue(await readOneCWUOpportunitySlim(connection, opportunityId, session), null);
  if (!opportunity) {
    throw new Error('unable to process proposal opportunity');
  }
  let attachments: FileRecord[];
  if (attachmentIds) {
    attachments = await Promise.all(attachmentIds.map(async id => {
      const result = getValidValue(await readOneFileById(connection, id), null);
      if (!result) {
        throw new Error('unable to process proposal attachments'); // to be caught by calling function
      }
      return result;
    }));
  } else {
    attachments = [];
  }

  return {
    ...slimVersion,
    proposalText,
    additionalComments,
    opportunity,
    attachments,
    history
  };
}

export const readOneCWUProposal = tryDb<[Id, Session], CWUProposal | null>(async (connection, id, session) => {
  const result = await connection<RawCWUProposal>('cwuProposals as prop')
    .where({ 'prop.id': id })
    .select<RawCWUProposal>(
      'prop.id',
      'prop.createdBy',
      'prop.createdAt',
      'prop.opportunity',
      'updatedBy',
      'updatedAt',
      'proposalText',
      'additionalComments',
      'proponentIndividual',
      'proponentOrganization'
    )
    .first();

  if (result) {
    // Fetch latest status for this proposal
    const statusResult = await connection<{ status: CWUProposalStatus }>('cwuProposalStatuses')
      .where({ proposal: result.id })
      .whereNotNull('status')
      .orderBy('createdAt', 'desc')
      .first();

    if (!statusResult) {
      throw new Error('unable to read proposal status');
    }
    result.status = statusResult.status;

    result.attachments = (await connection<{ file: Id }>('cwuProposalAttachments')
      .where({ proposal: result.id })
      .select('file')).map(row => row.file);

    // Include proposal history for admins/opportunity owners
    if (await readCWUProposalHistory(connection, session, result.opportunity)) {
      const rawProposalStasuses = await connection<RawCWUProposalHistoryRecord>('cwuProposalStatuses')
        .where({ proposal: result.id })
        .orderBy('createdAt', 'desc');
<<<<<<< HEAD

      result.history = await Promise.all(rawProposalStasuses.map(async raw => await rawCWUProposalHistoryRecordToCWUProposalHistoryRecord(connection, session, raw)));
    }

    // Fetch submittedAt date if it exists (get most recent submitted status)
    result.submittedAt = (await connection<{ submittedAt: Date }>('cwuProposalStatuses')
      .where({ proposal: result.id, status: CWUProposalStatus.Submitted })
      .orderBy('createdAt', 'desc')
      .select('createdAt as submittedAt')
      .first())?.submittedAt;
=======

      result.history = await Promise.all(rawProposalStasuses.map(async raw => await rawCWUProposalHistoryRecordToCWUProposalHistoryRecord(connection, session, raw)));
    }
>>>>>>> 15763c43

    // Check for permissions on viewing score and rank
    if (await readCWUProposalScore(connection, session, result.opportunity, result.id, result.status)) {
      // Add score to proposal
      result.score = (await connection<{ score: number}>('cwuProposals')
        .where({ id })
        .select('score')
        .first())?.score;

      // Add rank to proposal (if rankable)
      if (isRankableCWUProposalStatus(result.status)) {
        const ranks = await connection
          .from('cwuProposals as proposals')
          .join('cwuProposalStatuses as statuses', 'proposals.id', '=', 'statuses.proposal')
          .whereIn('statuses.status', [CWUProposalStatus.Evaluated, CWUProposalStatus.Awarded, CWUProposalStatus.NotAwarded])
          .andWhere({ opportunity: result.opportunity })
          .select<Array<{ id: Id, rank: number }>>(connection.raw('proposals.id, RANK () OVER (ORDER BY score DESC) rank'));
        result.rank = ranks.find(r => r.id === result.id)?.rank;
      }
    }
  }

  return valid(result ? await rawCWUProposalToCWUProposal(connection, session, result) : null);
});

export async function isCWUProposalAuthor(connection: Connection, user: User, id: Id): Promise<boolean> {
  try {
    const result = await connection<RawCWUProposal>('cwuProposals')
      .select('*')
      .where({ id, createdBy: user.id });
    return !!result && result.length > 0;
  } catch (exception) {
    return false;
  }
}

export const readOneProposalByOpportunityAndAuthor = tryDb<[Id, Session], CWUProposal | null>(async (connection, oppId, session) => {
  if (!session.user) {
    return valid(null);
  }
  const result = await connection<RawCWUProposal>('cwuProposals')
    .where({ opportunity: oppId, createdBy: session.user.id })
    .first();

  return valid(result ? await rawCWUProposalToCWUProposal(connection, session, result) : null);
});

export interface CreateCWUProposalParams {
  opportunity: Id;
  proposalText: string;
  additionalComments: string;
  proponent: ADT<'individual', CreateIndividualProponentRequestBody> | ADT<'organization', Id>;
  attachments: FileRecord[];
  status: CreateCWUProposalStatus;
}

async function createCWUProposalAttachments(connection: Connection, trx: Transaction, proposalId: Id, attachments: FileRecord[]) {
  for (const attachment of attachments) {
    // Check to see for existing attachment relation.
    const existing = await connection('cwuProposalAttachments')
      .where({
        proposal: proposalId,
        file: attachment.id
      })
      .select('*')
      .first();
    // If it doesn't exist, create relation.
    if (!existing) {
      const [attachmentResult] = await connection('cwuProposalAttachments')
        .transacting(trx)
        .insert({
          proposal: proposalId,
          file: attachment.id
        }, '*');
      if (!attachmentResult) {
        throw new Error('Unable to create proposal attachment');
      }
    }
  }
}

export const createCWUProposal = tryDb<[CreateCWUProposalParams, AuthenticatedSession], CWUProposal>(async (connection, proposal, session) => {
  const now = new Date();
  return valid(await connection.transaction(async trx => {
    // If proponent is individual, create that record first
    const { attachments, proponent, status, ...restOfProposal } = proposal;
    let createProposalParamsWithProponent: Pick<RawCWUProposal, 'opportunity' | 'proponentIndividual' | 'proponentOrganization'>;
    if (proponent.tag === 'individual') {
      const [proponentId] = await connection('cwuProponents')
        .transacting(trx)
        .insert({
          ...proponent.value,
          id: generateUuid(),
          createdAt: now,
          createdBy: session.user.id,
          updatedAt: now,
          updatedBy: session.user.id
        }, 'id');
      createProposalParamsWithProponent = {
        ...restOfProposal,
        proponentIndividual: proponentId
      };
    } else {
      createProposalParamsWithProponent = {
        ...restOfProposal,
        proponentOrganization: proponent.value
      };
    }

    // Create root record for proposal
    const [rootRecord] = await connection<RawCWUProposal>('cwuProposals')
      .transacting(trx)
      .insert({
        ...createProposalParamsWithProponent,
        id: generateUuid(),
        createdAt: now,
        createdBy: session.user.id,
        updatedAt: now,
        updatedBy: session.user.id
      }, '*');

    if (!rootRecord) {
      throw new Error('unable to create proposal');
    }

    // Create a proposal status record
    await connection('cwuProposalStatuses')
      .transacting(trx)
      .insert({
        id: generateUuid(),
        proposal: rootRecord.id,
        status,
        createdAt: now,
        createdBy: session.user.id,
        note: ''
      }, '*');

    // Create attachment records
    await createCWUProposalAttachments(connection, trx, rootRecord.id, attachments);

    const dbResult = await readOneCWUProposal(trx, rootRecord.id, session);
    if (isInvalid(dbResult) || !dbResult.value) {
      throw new Error('unable to create proposal');
    }
    return dbResult.value;
  }));
});

interface UpdateCWUProposalParams extends Partial<Omit<CWUProposal, 'createdBy' | 'updatedBy' | 'opportunity' | 'proponent'>> {
  createdBy?: Id;
  updatedBy?: Id;
  proponent: UpdateProponentRequestBody;
}

export const updateCWUProposal = tryDb<[UpdateCWUProposalParams, AuthenticatedSession], CWUProposal>(async (connection, proposal, session) => {
  const now = new Date();
  const { attachments, proponent, ...restOfProposal } = proposal;
  let proponentIndividualId: Id | null = null;
  return valid(await connection.transaction(async trx => {
    const proposalResult = await connection('cwuProposals')
      .where({ id: proposal.id })
      .select<RawCWUProposal>('proponentIndividual')
      .first();
    if (!proposalResult) { throw new Error('unable to update proposal'); }
    // Update/create individual proponent first to satisfy constraints.
    if (proponent.tag === 'individual') {
      if (proposalResult.proponentIndividual) {
        // Update existing proponent individual.
        await connection('cwuProponents')
          .transacting(trx)
          .where({
            id: proposalResult.proponentIndividual
          })
          .update({
            ...proponent.value,
            updatedAt: now,
            updatedBy: session.user.id
          });
        proponentIndividualId = proposalResult.proponentIndividual;
      } else {
        // No existing individual proponent, so create one instead.
        const [result] = await connection('cwuProponents')
          .transacting(trx)
          .insert({
            ...proponent.value,
            id: generateUuid(),
            createdAt: now,
            createdBy: session.user.id,
            updatedAt: now,
            updatedBy: session.user.id
          }, '*');
        proponentIndividualId = result.id;
      }
    }
    // Update proposal
    const [result] = await connection<RawCWUProposal>('cwuProposals')
      .transacting(trx)
      .where({ id: proposal.id })
      .update({
        ...restOfProposal,
        updatedAt: now,
        updatedBy: session.user.id,
        // Update proponent
        proponentIndividual: proponentIndividualId,
        proponentOrganization: proponent.tag === 'organization' ? proponent.value : null
      }, '*');

    if (!result) {
      throw new Error('unable to update proposal');
    }

    await createCWUProposalAttachments(connection, trx, result.id, attachments || []);

    const dbResult = await readOneCWUProposal(trx, result.id, session);
    if (isInvalid(dbResult) || !dbResult.value) {
      throw new Error('unable to update proposal');
    }
    return dbResult.value;
  }));
});

interface RawCWUProposalHistoryRecord extends Omit<CWUProposalHistoryRecord, 'createdBy' | 'type'> {
  createdBy: Id;
  status?: CWUProposalStatus;
  event?: CWUProposalEvent;
}

async function rawCWUProposalHistoryRecordToCWUProposalHistoryRecord(connection: Connection, session: Session, raw: RawCWUProposalHistoryRecord): Promise<CWUProposalHistoryRecord> {
  const { createdBy: createdById, status, event, ...restOfRaw } = raw;
  const createdBy = getValidValue(await readOneUserSlim(connection, createdById), undefined);

  if (!createdBy || (!status && !event)) {
    throw new Error('unable to process proposal status record');
  }

  return {
    ...restOfRaw,
    createdBy,
    type: status ? adt('status', status as CWUProposalStatus) : adt('event', event as CWUProposalEvent)
  };
}

export const updateCWUProposalStatus = tryDb<[Id, CWUProposalStatus, string, AuthenticatedSession], CWUProposal>(async (connection, proposalId, status, note, session) => {
  const now = new Date();
  return valid(await connection.transaction(async trx => {
    const [result] = await connection<RawCWUProposalHistoryRecord & { proposal: Id }>('cwuProposalStatuses')
      .transacting(trx)
      .insert({
        id: generateUuid(),
        proposal: proposalId,
        createdAt: now,
        createdBy: session.user.id,
        status,
        note
      }, '*');

    // Update updatedAt/By stamp on proposal root record
    await connection('cwuProposals')
      .transacting(trx)
      .where({ id: proposalId })
      .update({
        updatedAt: now,
        updatedBy: session.user.id
      });

    if (!result) {
      throw new Error('unable to update proposal');
    }

    const dbResult = await readOneCWUProposal(trx, result.proposal, session);
    if (isInvalid(dbResult) || !dbResult.value) {
      throw new Error('unable to update proposal');
    }

    return dbResult.value;
  }));
});

export const updateCWUProposalScore = tryDb<[Id, number, AuthenticatedSession], CWUProposal>(async (connection, proposalId, score, session) => {
  const now = new Date();
  return valid(await connection.transaction(async trx => {

    // Get latest status for this proposal
    const statusResult = await connection<RawCWUProposalHistoryRecord>('cwuProposalStatuses')
      .whereNotNull('status')
      .andWhere({ proposal: proposalId })
      .orderBy('createdAt', 'desc')
      .select('status')
      .first();

    if (statusResult?.status === CWUProposalStatus.UnderReview) {
      // Add new EVALUATED status for proposal
      await connection<RawCWUProposalHistoryRecord & { proposal: Id }>('cwuProposalStatuses')
        .transacting(trx)
        .insert({
          id: generateUuid(),
          proposal: proposalId,
          createdAt: now,
          createdBy: session.user.id,
          status: CWUProposalStatus.Evaluated,
          note: ''
        }, '*');
    }

    // Update updatedAt/By stamp and score on proposal root record
    await connection('cwuProposals')
      .transacting(trx)
      .where({ id: proposalId })
      .update({
        score,
        updatedAt: now,
        updatedBy: session.user.id
      });

    // Create a history record for the score entry
    const [result] = await connection<RawCWUProposalHistoryRecord & { proposal: Id }>('cwuProposalStatuses')
      .transacting(trx)
      .insert({
        id: generateUuid(),
        proposal: proposalId,
        createdAt: now,
        createdBy: session.user.id,
        event: CWUProposalEvent.ScoreEntered,
        note: `A score of "${score}%" was entered.`
      }, '*');

    if (!result) {
      throw new Error('unable to update proposal');
    }

    const dbResult = await readOneCWUProposal(trx, result.proposal, session);
    if (isInvalid(dbResult) || !dbResult.value) {
      throw new Error('unable to update proposal');
    }

    return dbResult.value;
  }));
});

export const awardCWUProposal = tryDb<[Id, string, AuthenticatedSession], CWUProposal>(async (connection, proposalId, note, session) => {
  const now = new Date();
  return valid(await connection.transaction(async trx => {
    // Update status for awarded proposal first
    await connection<RawCWUProposalHistoryRecord & { proposal: Id }>('cwuProposalStatuses')
      .transacting(trx)
      .insert({
        id: generateUuid(),
        proposal: proposalId,
        createdAt: now,
        createdBy: session.user.id,
        status: CWUProposalStatus.Awarded,
        note
      }, '*');

    // Update proposal root record
    const [proposalRecord] = await connection<RawCWUProposal>('cwuProposals')
      .where({ id: proposalId })
      .update({
        updatedAt: now,
        updatedBy: session.user.id
      }, '*');

    // Update all other proposals on opportunity to Not Awarded where their status is Evaluated/Awarded
    const otherProposalIds = (await connection<{ id: Id }>('cwuProposals')
      .transacting(trx)
      .andWhere({ opportunity: proposalRecord.opportunity })
      .andWhereNot({ id: proposalId })
      .select('id'))?.map(result => result.id) || [];

    for (const id of otherProposalIds) {
      // Get latest status for proposal and check equal to Evaluated/Awarded
      const currentStatus = (await connection<{ status: CWUProposalStatus }>('cwuProposalStatuses')
        .whereNotNull('status')
        .andWhere({ proposal: id })
        .select('status')
        .orderBy('createdAt', 'desc')
        .first())?.status;

      if (currentStatus && [CWUProposalStatus.Evaluated, CWUProposalStatus.Awarded].includes(currentStatus)) {
        await connection<RawCWUProposalHistoryRecord & { proposal: Id }>('cwuProposalStatuses')
          .transacting(trx)
          .insert({
            id: generateUuid(),
            proposal: id,
            createdAt: now,
            createdBy: session.user.id,
            status: CWUProposalStatus.NotAwarded,
            note: ''
          });
      }
    }

    // Update opportunity
    await updateCWUOpportunityStatus(trx, proposalRecord.opportunity, CWUOpportunityStatus.Awarded, '', session);

    const dbResult = await readOneCWUProposal(trx, proposalRecord.id, session);
    if (isInvalid(dbResult) || !dbResult.value) {
      throw new Error('unable to update proposal');
    }

    return dbResult.value;
  }));
});

export const deleteCWUProposal = tryDb<[Id, Session], CWUProposal>(async (connection, id, session) => {
  // Delete root record
  const [result] = await connection<RawCWUProposal>('cwuProposals')
    .where({ id })
    .delete('*');

  if (!result) {
    throw new Error('unable to delete opportunity');
  }
  result.attachments = [];
  return valid(await rawCWUProposalToCWUProposal(connection, session, result));
});

interface RawCWUOpportunitySubscriber {
  opportunity: Id;
  user: Id;
  createdAt: Date;
}

async function rawCWUOpportunitySubscriberToCWUOpportunitySubscriber(connection: Connection, session: Session, raw: RawCWUOpportunitySubscriber): Promise<CWUOpportunitySubscriber> {
  const { opportunity: opportunityId, user: userId, ...restOfRaw } = raw;
  const opportunity = getValidValue(await readOneCWUOpportunitySlim(connection, opportunityId, session), null);
  const user = getValidValue(await readOneUserSlim(connection, userId), null);
  if (!opportunity || !user) {
    throw new Error('unable to process subscription');
  }
  return {
    ...restOfRaw,
    opportunity,
    user
  };
}

export const readOneCWUSubscriberByOpportunityAndUser = tryDb<[Id, Id, Session], CWUOpportunitySubscriber | null>(async (connection, opportunityId, userId, session) => {
  const result = await connection<RawCWUOpportunitySubscriber>('cwuOpportunitySubscribers')
    .where({ opportunity: opportunityId, user: userId})
    .first();

  return valid(result ? await rawCWUOpportunitySubscriberToCWUOpportunitySubscriber(connection, session, result) : null);
});

interface CreateCWUOpportunitySubscriberParams {
  opportunity: Id;
  user: Id;
}

export const createCWUOpportunitySubscriber = tryDb<[CreateCWUOpportunitySubscriberParams, Session], CWUOpportunitySubscriber>(async (connection, subscriber, session) => {
  const now = new Date();
  const [result] = await connection<RawCWUOpportunitySubscriber>('cwuOpportunitySubscribers')
    .insert({
      ...subscriber,
      createdAt: now
    }, '*');

  if (!result) {
    throw new Error('unable to create subscription');
  }

  return valid(await rawCWUOpportunitySubscriberToCWUOpportunitySubscriber(connection, session, result));
});

type DeleteCWUOpportunitySubscriberParams = CreateCWUOpportunitySubscriberParams;

export const deleteCWUOpportunitySubscriber = tryDb<[DeleteCWUOpportunitySubscriberParams, Session], CWUOpportunitySubscriber>(async (connection, subscriber, session) => {
  const [result] = await connection<RawCWUOpportunitySubscriber>('cwuOpportunitySubscribers')
    .where({ opportunity: subscriber.opportunity, user: subscriber.user })
    .delete('*');

  if (!result) {
    throw new Error('unable to delete subscription');
  }

  return valid(await rawCWUOpportunitySubscriberToCWUOpportunitySubscriber(connection, session, result));
});

export const readManyCWUSubscribedUsers = tryDb<[Id], User[]>(async (connection, opportunity) => {
  const results = await connection<RawUser>('users')
    .join('cwuOpportunitySubscribers as subscribers', 'users.id', '=', 'subscribers.user')
    .where({ opportunity })
    .select('users.*');

  return valid(await Promise.all(results.map(async raw => await rawUserToUser(connection, raw))));
});<|MERGE_RESOLUTION|>--- conflicted
+++ resolved
@@ -1426,7 +1426,6 @@
       const rawProposalStasuses = await connection<RawCWUProposalHistoryRecord>('cwuProposalStatuses')
         .where({ proposal: result.id })
         .orderBy('createdAt', 'desc');
-<<<<<<< HEAD
 
       result.history = await Promise.all(rawProposalStasuses.map(async raw => await rawCWUProposalHistoryRecordToCWUProposalHistoryRecord(connection, session, raw)));
     }
@@ -1437,11 +1436,6 @@
       .orderBy('createdAt', 'desc')
       .select('createdAt as submittedAt')
       .first())?.submittedAt;
-=======
-
-      result.history = await Promise.all(rawProposalStasuses.map(async raw => await rawCWUProposalHistoryRecordToCWUProposalHistoryRecord(connection, session, raw)));
-    }
->>>>>>> 15763c43
 
     // Check for permissions on viewing score and rank
     if (await readCWUProposalScore(connection, session, result.opportunity, result.id, result.status)) {
