--- conflicted
+++ resolved
@@ -256,11 +256,7 @@
       membershipType: MembershipType.Owner,
       membershipStatus: MembershipStatus.Active
     });
-<<<<<<< HEAD
-    return await readOneOrganization(trx, result.id);
-=======
     return result;
->>>>>>> b76cbca6
   });
   return await readOneOrganization(connection, result.id);
 }
