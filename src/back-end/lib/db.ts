--- conflicted
+++ resolved
@@ -6,16 +6,9 @@
 import { FileBlob, FilePermissions, FileRecord } from 'shared/lib/resources/file';
 import { Organization, OrganizationSlim } from 'shared/lib/resources/organization';
 import { Session } from 'shared/lib/resources/session';
-<<<<<<< HEAD
 import { User, UserStatus, UserType } from 'shared/lib/resources/user';
-import { adt, Id } from 'shared/lib/types';
-import { invalid, isInvalid, isValid, valid } from 'shared/lib/validation';
-import { DatabaseValidation } from 'shared/lib/validation/db';
-=======
-import { User, UserType } from 'shared/lib/resources/user';
 import { Id } from 'shared/lib/types';
 import { getValidValue, invalid, isInvalid, isValid, valid, Validation } from 'shared/lib/validation';
->>>>>>> 122a6f37
 
 export type Connection = Knex;
 
@@ -52,29 +45,6 @@
 
 type UpdateUserParams = Omit<Partial<User>, 'avatarImageFile'> & { updatedAt?: Date, avatarImageFile?: Id };
 
-<<<<<<< HEAD
-export async function readOneUserByEmail(connection: Connection, email: string, allowInactive = false): Promise<DatabaseValidation<User | null>> {
-  try {
-    const where = {
-      email,
-      status: (allowInactive ? '*' : UserStatus.Active)
-    };
-    const result: RawUserToUserParams = await connection('users')
-      .where(where)
-      .first();
-    return valid(result ? await rawUserToUser(connection, result) : null);
-  } catch (exception) {
-    return invalid(createDatabaseError());
-  }
-}
-
-export async function readManyUsers(connection: Connection): Promise<DatabaseValidation<User[]>> {
-  try {
-    const results: RawUserToUserParams[] = await connection('users').select();
-    return valid(await Promise.all(results.map(async raw => await rawUserToUser(connection, raw))));
-  } catch (exception) {
-    return invalid(createDatabaseError());
-=======
 export const updateUser = tryDb<UpdateUserParams, null, User>(async (connection, user) => {
   const now = new Date();
   const [result] = await connection<RawUserToUserParams>('users')
@@ -85,7 +55,6 @@
   } as UpdateUserParams, '*');
   if (!result) {
     throw new Error('unable to update user');
->>>>>>> 122a6f37
   }
   return valid(await rawUserToUser(connection, result));
 });
@@ -93,6 +62,17 @@
 export const readOneUser = tryDb<Id, null, User | null>(async (connection, id) => {
   const result = await connection<RawUserToUserParams>('users')
     .where({ id })
+    .first();
+  return valid(result ? await rawUserToUser(connection, result) : null);
+});
+
+export const readOneUserByEmail = tryDb<string, boolean, User | null>(async (connection, email, allowInactive = false) => {
+  const where = {
+    email,
+    status: (allowInactive ? '*' : UserStatus.Active)
+  };
+  const result: RawUserToUserParams = await connection('users')
+    .where(where)
     .first();
   return valid(result ? await rawUserToUser(connection, result) : null);
 });
@@ -319,44 +299,15 @@
   });
   const dbResult = await readOneOrganization(connection, result.id);
   if (isInvalid(dbResult) || !dbResult.value) {
-<<<<<<< HEAD
-    return invalid(createDatabaseError());
+    throw new Error('unable to create organization');
   }
   return valid(dbResult.value);
-}
-=======
-    throw new Error('unable to create organization');
-  }
-  return valid(dbResult.value);
 });
 
 type UpdateOrganizationParams = Partial<Omit<Organization, 'logoImageFile'>> & { logoImageFile?: Id };
->>>>>>> 122a6f37
 
 export const updateOrganization = tryDb<UpdateOrganizationParams, null, Organization>(async (connection, organization) => {
   const now = new Date();
-<<<<<<< HEAD
-  try {
-    const [result]: RawOrganization[] = await connection('organizations')
-      .where({
-        id: organization.id,
-        active: true
-      })
-      .update({
-        ...organization,
-        updatedAt: now
-      }, ['*']);
-    if (!result) {
-      throw new Error('unable to update organization');
-    }
-    const dbResult = await readOneOrganization(connection, result.id, true);
-    if (isInvalid(dbResult) || !dbResult.value) {
-      return invalid(createDatabaseError());
-    }
-    return valid(dbResult.value);
-  } catch (exception) {
-    return invalid(createDatabaseError());
-=======
   const [result] = await connection<UpdateOrganizationParams>('organizations')
     .where({
       id: organization && organization.id,
@@ -368,7 +319,6 @@
     } as UpdateOrganizationParams, '*');
   if (!result || !result.id) {
     throw new Error('unable to update organization');
->>>>>>> 122a6f37
   }
   const dbResult = await readOneOrganization(connection, result.id, true);
   if (isInvalid(dbResult) || !dbResult.value) {
@@ -377,32 +327,6 @@
   return valid(dbResult.value);
 });
 
-<<<<<<< HEAD
-export interface RawAffiliation extends Omit<Affiliation, 'user' | 'organization'> {
-  user: Id;
-  organization: Id;
-}
-
-export async function createAffiliation(connection: Connection, affiliation: ValidatedAffiliationCreateRequestBody): Promise<DatabaseValidation<Affiliation>> {
-  const now = new Date();
-  try {
-    const [result]: Affiliation[]  = await connection('affiliations')
-      .insert({
-        ...affiliation,
-        id: generateUuid(),
-        createdAt: now,
-        updatedAt: now
-      }, ['*']);
-
-    if (!result) {
-      throw new Error('unable to create affiliation');
-    }
-
-    // TODO: send invitation email once emails notifications are in place.
-    return valid(result);
-  } catch (exception) {
-    return invalid(createDatabaseError());
-=======
 export const readOneOrganization = tryDb<Id, boolean, Organization | null>(async (connection, id, allowInactive = false) => {
   const where = {
     'organizations.id': id,
@@ -426,114 +350,32 @@
   const now = new Date();
   if (!affiliation) {
     throw new Error('unable to create affiliation');
->>>>>>> 122a6f37
-  }
-  return await connection.transaction(async trx => {
-    const [result] = await connection<RawAffiliation>('affiliations')
-      .transacting(trx)
-      .insert({
-        ...affiliation,
-        id: generateUuid(),
-        createdAt: now,
-        updatedAt: now
-      } as RawAffiliation, '*');
-
-<<<<<<< HEAD
-export async function readManyAffiliations(connection: Connection, userId: Id): Promise<DatabaseValidation<AffiliationSlim[]>> {
-  try {
-    const results: RawAffiliation[] = await connection('affiliations')
+  }
+
+  const [result] = await connection<RawAffiliation>('affiliations')
+    .insert({
+      ...affiliation,
+      id: generateUuid(),
+      createdAt: now,
+      updatedAt: now
+    } as RawAffiliation, '*');
+
+  if (!result) {
+    throw new Error('unable to create affiliation');
+  }
+
+  // TODO: send invitation email once emails notifications are in place.
+  return valid(await rawAffiliationToAffiliation(connection, result));
+});
+
+export const readManyAffiliations = tryDb<Id, null, AffiliationSlim[]>(async (connection, userId) => {
+    const results: RawAffiliation[] = await connection<RawAffiliation>('affiliations')
       .join('organizations', 'affiliations.organization', '=', 'organizations.id')
       .select('affiliations.*')
       .where({
         'affiliations.user': userId,
         'organizations.active': true
       })
-      .andWhereNot({ membershipStatus: MembershipStatus.Inactive });
-    return valid(await Promise.all(results.map(async raw => rawAffiliationToAffiliationSlim(connection, raw))));
-  } catch (exception) {
-    return invalid(createDatabaseError());
-  }
-}
-
-export async function readOneAffiliation(connection: Connection, user: Id, organization: Id): Promise<DatabaseValidation<Affiliation | null>> {
-  try {
-    const result: RawAffiliation = await connection('affiliations')
-      .join('organizations', 'affiliations.organization', '=', 'organizations.id')
-      .select('affiliations.*')
-=======
-    if (!result) {
-      throw new Error('unable to create affiliation');
-    }
-
-    // Mark any other affiliation for this user/org as INACTIVE
-    await connection('affiliations')
-      .transacting(trx)
->>>>>>> 122a6f37
-      .where({
-        user: affiliation.user,
-        organization: affiliation.organization
-      })
-      .andWhereNot({
-        id: result.id
-      })
-<<<<<<< HEAD
-      .orderBy('createdAt')
-      .first();
-
-    return valid(result ? await rawAffiliationToAffiliation(connection, result) : null);
-  } catch (exception) {
-    return invalid(createDatabaseError());
-  }
-}
-
-export async function readOneAffiliationById(connection: Connection, id: Id): Promise<DatabaseValidation<Affiliation | null>> {
-  try {
-    const result: RawAffiliation = await connection('affiliations')
-=======
-      .update({
-        membershipStatus: MembershipStatus.Inactive,
-        updatedAt: now
-      });
-    return valid(await rawAffiliationToAffiliation(connection, result));
-  });
-});
-
-export const readManyAffiliations = tryDb<Id, null, AffiliationSlim[]>(async (connection, userId) => {
-    const results: RawAffiliation[] = await connection<RawAffiliation>('affiliations')
->>>>>>> 122a6f37
-      .join('organizations', 'affiliations.organization', '=', 'organizations.id')
-      .select('affiliations.*')
-      .where({
-        'affiliations.user': userId,
-        'organizations.active': true
-      })
-<<<<<<< HEAD
-      .first();
-
-    return valid(result ? await rawAffiliationToAffiliation(connection, result) : null);
-  } catch (exception) {
-    return invalid(createDatabaseError());
-  }
-}
-
-async function rawAffiliationToAffiliation(connection: Connection, params: RawAffiliation): Promise<Affiliation> {
-  const { user: userId, organization: orgId } = params;
-  const userDbResult = await readOneUser(connection, userId);
-  if (isInvalid(userDbResult) || !userDbResult.value) {
-    throw new Error('Database error');
-  }
-  const user = userDbResult.value;
-  const orgDbResult = await readOneOrganization(connection, orgId);
-  if (isInvalid(orgDbResult) || !orgDbResult.value) {
-    throw new Error('Database error');
-  }
-  const organization = orgDbResult.value;
-  return {
-    ...params,
-    user,
-    organization
-  };
-=======
       .andWhereNot({ membeshipStatus: MembershipStatus.Inactive });
     return valid(await Promise.all(results.map(async raw => await rawAffiliationToAffiliationSlim(connection, raw))));
 });
@@ -578,7 +420,6 @@
   membershipStatus: MembershipStatus;
   createdAt: Date;
   updatedAt: Date;
->>>>>>> 122a6f37
 }
 
 async function rawAffiliationToAffiliationSlim(connection: Connection, params: RawAffiliation): Promise<AffiliationSlim> {
@@ -597,39 +438,12 @@
   };
 }
 
-<<<<<<< HEAD
-export async function approveAffiliation(connection: Connection, id: Id): Promise<DatabaseValidation<Affiliation>> {
-  const now = new Date();
-  try {
-    const [result]: RawAffiliation[] = await connection('affiliations')
-      .update({
-        membershipStatus: MembershipStatus.Active,
-        updatedAt: now
-      }, ['*'])
-      .where({
-        id
-      })
-      .whereIn('organization', function() {
-        this.select('id')
-            .from('organizations')
-            .where({
-              active: true
-            });
-      });
-    if (!result) {
-      throw new Error('unable to approve affiliation');
-    }
-    return valid(await rawAffiliationToAffiliation(connection, result));
-  } catch (exception) {
-    return invalid(createDatabaseError());
-=======
 async function rawAffiliationToAffiliation(connection: Connection, params: RawAffiliation): Promise<Affiliation> {
   const { user: userId, organization: orgId } = params;
   const organization = getValidValue(await readOneOrganization(connection, orgId), null);
   const user = getValidValue(await readOneUser(connection, userId), null);
   if (!user || !organization) {
     throw new Error(); // Will be caught by calling function
->>>>>>> 122a6f37
   }
   return {
     ...params,
@@ -640,30 +454,6 @@
 
 export const approveAffiliation = tryDb<Id, null, Affiliation>(async (connection, id) => {
   const now = new Date();
-<<<<<<< HEAD
-  try {
-    const [result]: RawAffiliation[] = await connection('affiliations')
-      .update({
-        membershipStatus: MembershipStatus.Inactive,
-        updatedAt: now
-      }, ['*'])
-      .where({
-        id
-      })
-      .whereIn('organization', function() {
-        this.select('id')
-            .from('organizations')
-            .where({
-              active: true
-            });
-      });
-    if (!result) {
-      throw new Error('unable to delete affiliation');
-    }
-    return valid(await rawAffiliationToAffiliation(connection, result));
-  } catch (exception) {
-    return invalid(createDatabaseError());
-=======
   const [result] = await connection<RawAffiliation>('affiliations')
     .update({
       membershipStatus: MembershipStatus.Active,
@@ -681,25 +471,10 @@
     });
   if (!result) {
     throw new Error('unable to approve affiliation');
->>>>>>> 122a6f37
   }
   return valid(await rawAffiliationToAffiliation(connection, result));
 });
 
-<<<<<<< HEAD
-export async function isUserOwnerOfOrg(connection: Connection, user: User, orgId: Id): Promise<boolean> {
-  try {
-    if (!user) {
-      return false;
-    }
-    const result: RawAffiliation = await connection('affiliations')
-      .where ({
-        user: user.id,
-        organization: orgId,
-        membershipType: MembershipType.Owner
-      })
-      .first();
-=======
 export const deleteAffiliation = tryDb<Id, null, Affiliation>(async (connection, id) => {
   const now = new Date();
   const [result] = await connection<RawAffiliation>('affiliations')
@@ -722,7 +497,6 @@
   }
   return valid(await rawAffiliationToAffiliation(connection, result));
 });
->>>>>>> 122a6f37
 
 export async function isUserOwnerOfOrg(connection: Connection, user: User, orgId: Id): Promise<boolean> {
   if (!user) {
@@ -737,17 +511,6 @@
 
 export async function readActiveOwnerCount(connection: Connection, orgId: Id): Promise<number> {
   try {
-<<<<<<< HEAD
-    const result: RawAffiliation[] = await connection('affiliations')
-      .join('organizations', 'affiliations.organization', '=', 'organizations.id')
-      .select('affiliations.*')
-      .where({
-        'affiliations.organization': orgId,
-        'affiliations.membershipType': MembershipType.Owner,
-        'affiliations.membershipStatus': MembershipStatus.Active,
-        'organizations.active': true
-      });
-=======
     const result = await connection('affiliations')
     .join('organizations', 'affiliations.organization', '=', 'organizations.id')
     .select<RawAffiliation[]>('affiliations.*')
@@ -757,7 +520,6 @@
       'affiliations.membershipStatus': MembershipStatus.Active,
       'organizations.active': true
     });
->>>>>>> 122a6f37
     return result ? result.length : 0;
   } catch (exception) {
     return 0;
