import { generateUuid } from 'back-end/lib';
import { makeDomainLogger } from 'back-end/lib/logger';
import { console as consoleAdapter } from 'back-end/lib/logger/adapters';
import { hashFile } from 'back-end/lib/resources/file';
import { readFile } from 'fs';
import Knex from 'knex';
import { Addendum } from 'shared/lib/resources/addendum';
import { Affiliation, AffiliationSlim, MembershipStatus, MembershipType } from 'shared/lib/resources/affiliation';
import { FileBlob, FilePermissions, FileRecord } from 'shared/lib/resources/file';
import { CreateCWUOpportunityStatus, CWUOpportunity, CWUOpportunitySlim, CWUOpportunityStatus, CWUOpportunityStatusRecord, privateOpportunitiesStatuses, publicOpportunityStatuses } from 'shared/lib/resources/opportunity/code-with-us';
import { Organization, OrganizationSlim } from 'shared/lib/resources/organization';
import { CreateIndividualProponentRequestBody, CWUIndividualProponent, CWUProposal, CWUProposalSlim, CWUProposalStatus, CWUProposalStatusRecord, UpdateProponentRequestBody } from 'shared/lib/resources/proposal/code-with-us';
import { AuthenticatedSession, Session } from 'shared/lib/resources/session';
import { CWUOpportunitySubscriber } from 'shared/lib/resources/subscribers/code-with-us';
import { User, UserSlim, UserStatus, UserType } from 'shared/lib/resources/user';
import { adt, ADT, Id } from 'shared/lib/types';
import { getValidValue, invalid, isInvalid, isValid, valid, Validation } from 'shared/lib/validation';

const logger = makeDomainLogger(consoleAdapter, 'back-end');

export type Connection = Knex;

type Transaction = Knex.Transaction;

export const ERROR_MESSAGE = 'Database error.';

type DatabaseValidation<Valid> = Validation<Valid, null>;

type DbFn<Args extends unknown[], Valid> = (connection: Connection, ...args: Args) => Promise<DatabaseValidation<Valid>>;

function tryDb<Args extends unknown[], Valid>(fn: DbFn<Args, Valid>): DbFn<Args, Valid> {
  return async (connection, ...args) => {
    try {
      return await fn(connection, ...args);
    } catch (e) {
      logger.error('database operation failed', {
        message: e.message,
        stack: e.stack
      });
      return invalid(null);
    }
  };
}

type CreateUserParams = Omit<Partial<User>, 'avatarImageFile'> & { createdAt?: Date, updatedAt?: Date, avatarImageFile?: Id };

export const createUser = tryDb<[CreateUserParams], User>(async (connection, user) => {
  const now = new Date();
  const [result] = await connection<RawUser>('users')
    .insert({
      ...user,
      id: generateUuid(),
      createdAt: now,
      updatedAt: now
    } as CreateUserParams, '*');
  if (!result) {
    throw new Error('unable to create user');
  }
  return valid(await rawUserToUser(connection, result));
});

type UpdateUserParams = Omit<Partial<User>, 'avatarImageFile'> & { updatedAt?: Date, avatarImageFile?: Id };

export const updateUser = tryDb<[UpdateUserParams], User>(async (connection, user) => {
  const now = new Date();
  const [result] = await connection<RawUser>('users')
  .where({ id: user && user.id })
  .update({
    ...user,
    updatedAt: now
  } as UpdateUserParams, '*');
  if (!result) {
    throw new Error('unable to update user');
  }
  return valid(await rawUserToUser(connection, result));
});

export const readOneUser = tryDb<[Id], User | null>(async (connection, id) => {
  const result = await connection<RawUser>('users')
    .where({ id })
    .first();
  return valid(result ? await rawUserToUser(connection, result) : null);
});

export const readOneUserByEmail = tryDb<[string, boolean?], User | null>(async (connection, email, allowInactive = false) => {
  const where = {
    email,
    status: (allowInactive ? '*' : UserStatus.Active)
  };
  const result: RawUser = await connection('users')
    .where(where)
    .first();
  return valid(result ? await rawUserToUser(connection, result) : null);
});

export const readOneUserSlim = tryDb<[Id], UserSlim | null>(async (connection, id) => {
  const result = await connection<UserSlim>('users')
    .where({ id })
    .select('id', 'name')
    .first();
  return valid(result ? result : null);
});

export const readManyUsers = tryDb<[], User[]>(async (connection) => {
  const results = await connection<RawUser>('users').select();
  return valid(await Promise.all(results.map(async raw => await rawUserToUser(connection, raw))));
});

interface RawUser extends Omit<User, 'avatarImageFile'> {
  avatarImageFile: Id | null;
}

export async function rawUserToUser(connection: Connection, params: RawUser): Promise<User> {
  const { avatarImageFile: fileId, ...restOfRawUser } = params;
  const avatarImageFile = fileId ? getValidValue(await readOneFileById(connection, fileId), null) : null;
  return {
    ...restOfRawUser,
    avatarImageFile
  };
}

export const findOneUserByTypeAndUsername = tryDb<[UserType.Vendor | UserType.Government, string], User | null>(async (connection, userType, idpUsername) => {
  const query = connection<User>('users')
    .where({ type: userType, idpUsername })
    // Support querying admin statuses even if the desired user could be a vendor.
    // This is useful for development purposes.
    .orWhere({ type: UserType.Admin, idpUsername });
  const result = await query.first();
  return valid(result ? result : null);
});

interface RawSessionToSessionParams {
  id: Id;
  accessToken?: string;
  user?: Id;
}

async function rawSessionToSession(connection: Connection, params: RawSessionToSessionParams): Promise<Session> {
  const session = {
    id: params.id,
    accessToken: params.accessToken
  };
  if (params.user) {
    const dbResult = await readOneUser(connection, params.user);
    if (isValid(dbResult) && dbResult.value) {
      return {
        ...session,
        user: dbResult.value
      };
    }
  }
  return session;
}

export const createAnonymousSession = tryDb<[], Session>(async (connection) => {
  const now = new Date();
  const [result] = await connection<Session>('sessions')
    .insert({
      id: generateUuid(),
      createdAt: now,
      updatedAt: now
    } as Session, '*');
  if (!result) {
    throw new Error('unable to create anonymous session');
  }
  return valid(await rawSessionToSession(connection, {
    id: result.id
  }));
});

export const readOneSession = tryDb<[Id], Session>(async (connection, id) => {
  const result = await connection<RawSessionToSessionParams>('sessions')
    .where({ id })
    .first();

  if (!result) { return await createAnonymousSession(connection); }
  return valid(await rawSessionToSession(connection, {
    id: result.id,
    accessToken: result.accessToken,
    user: result.user
  }));
});

type UpdateSessionParams = Omit<Session, 'user'> & { user: Id, updatedAt?: Date };

export const updateSession = tryDb<[UpdateSessionParams], Session>(async (connection, session) => {
  const now = new Date();
  const [result] = await connection<UpdateSessionParams>('sessions')
    .where({ id: session && session.id })
    .update({
      ...session,
      updatedAt: now
    } as UpdateSessionParams, '*');
  if (!result) {
    throw new Error('unable to update session');
  }
  return valid(await rawSessionToSession(connection, {
    id: result.id,
    accessToken: result.accessToken,
    user: result.user
  }));
});

export const deleteSession = tryDb<[Id], null>(async (connection, id) => {
  await connection('sessions')
    .where({ id })
    .delete();
  return valid(null);
});

interface RawOrganization extends Omit<Organization, 'logoImageFile' | 'owner'> {
  logoImageFile: Id;
  ownerId: Id;
  ownerName: string;
}

async function rawOrganizationToOrganization(connection: Connection, raw: RawOrganization): Promise<Organization> {
  const { logoImageFile, ownerId, ownerName, ...restOfRawOrg } = raw;
  let fetchedLogoFile: FileRecord | undefined;
  if (logoImageFile) {
    const dbResult = await readOneFileById(connection, logoImageFile);
    if (isInvalid(dbResult) || !dbResult.value) {
      throw new Error(ERROR_MESSAGE);
    }
    fetchedLogoFile = dbResult.value;
  }
  return {
    ...restOfRawOrg,
    logoImageFile: fetchedLogoFile,
    owner: {
      id: ownerId,
      name: ownerName
    }
  };
}

interface RawOrganizationSlim extends Omit<OrganizationSlim, 'logoImageFile' | 'owner'> {
  logoImageFile?: Id;
  ownerId?: Id;
  ownerName?: string;
}

async function rawOrganizationSlimToOrganizationSlim(connection: Connection, raw: RawOrganizationSlim): Promise<OrganizationSlim> {
  const { logoImageFile, ownerId, ownerName, ...restOfRawOrg } = raw;
  let fetchedLogoImageFile: FileRecord | undefined;
  if (logoImageFile) {
    const dbResult = await readOneFileById(connection, logoImageFile);
    if (isInvalid(dbResult) || !dbResult.value) {
      throw new Error(ERROR_MESSAGE);
    }
    fetchedLogoImageFile = dbResult.value;
  }
  return {
    ...restOfRawOrg,
    logoImageFile: fetchedLogoImageFile,
    owner: ownerId && ownerName
      ? { id: ownerId, name: ownerName }
      : undefined
  };
}

/**
 * Return all organizations from the database.
 *
 * If the user is:
 *
 * - An admin: Include owner information for all organizations.
 * - A vendor: Include owner information only for owned organizations.
 */
export const readManyOrganizations = tryDb<[Session], OrganizationSlim[]>(async (connection, session) => {
  const query = connection('organizations')
    .select('organizations.id', 'legalName', 'logoImageFile')
    .where({ active: true });
  // If a user is attached to this session, we need to add owner info to some or all of the orgs
  if (session && session.user && (session.user.type === UserType.Admin || session.user.type === UserType.Vendor)) {
    query
      .select('users.id as ownerId', 'users.name as ownerName')
      .leftOuterJoin('affiliations', 'organizations.id', '=', 'affiliations.organization')
      .leftOuterJoin('users', 'affiliations.user', '=', 'users.id')
      .andWhere({ 'affiliations.membershipType': MembershipType.Owner });
  }
  const results = await query as RawOrganizationSlim[];
  // Only include ownership information for vendors' owned organizations.
  return valid(await Promise.all(results.map(async raw => {
    if (session && session.user && session.user.type === UserType.Vendor && raw.ownerId !== session.user.id) {
      raw = {
        ...raw,
        ownerId: undefined,
        ownerName: undefined
      };
    }
    return await rawOrganizationSlimToOrganizationSlim(connection, raw);
  })));
});

type CreateOrganizationParams = Partial<Omit<Organization, 'logoImageFile'>> & { logoImageFile?: Id };

export const createOrganization = tryDb<[Id, CreateOrganizationParams], Organization>(async (connection, user, organization) => {
  const now = new Date();
  const result: RawOrganization = await connection.transaction(async trx => {
    // Create organization
    const [result] = await connection<CreateOrganizationParams>('organizations')
      .transacting(trx)
      .insert({
        ...organization,
        id: generateUuid(),
        active: true,
        createdAt: now,
        updatedAt: now
      } as CreateOrganizationParams, ['*']);
    if (!result || !user) {
      throw new Error('unable to create organization');
    }
    // Create affiliation
    await createAffiliation(trx, {
      user,
      organization: result.id,
      membershipType: MembershipType.Owner,
      membershipStatus: MembershipStatus.Active
    });
    return result;
  });
  const dbResult = await readOneOrganization(connection, result.id);
  if (isInvalid(dbResult) || !dbResult.value) {
    throw new Error('unable to create organization');
  }
  return valid(dbResult.value);
});

type UpdateOrganizationParams = Partial<Omit<Organization, 'logoImageFile'>> & { logoImageFile?: Id };

export const updateOrganization = tryDb<[UpdateOrganizationParams], Organization>(async (connection, organization) => {
  const now = new Date();
  const [result] = await connection<UpdateOrganizationParams>('organizations')
    .where({
      id: organization && organization.id,
      active: true
    })
    .update({
      ...organization,
      updatedAt: now
    } as UpdateOrganizationParams, '*');
  if (!result || !result.id) {
    throw new Error('unable to update organization');
  }
  const dbResult = await readOneOrganization(connection, result.id, true);
  if (isInvalid(dbResult) || !dbResult.value) {
    throw new Error('unable to update organization');
  }
  return valid(dbResult.value);
});

export const readOneOrganization = tryDb<[Id, boolean?], Organization | null>(async (connection, id, allowInactive = false) => {
  const where = {
    'organizations.id': id,
    'affiliations.membershipType': MembershipType.Owner
  };
  if (!allowInactive) {
    (where as any)['organizations.active'] = true;
  }
  const result = await connection<RawOrganization>('organizations')
    .select('organizations.*', 'users.id as ownerId', 'users.name as ownerName')
    .leftOuterJoin('affiliations', 'organizations.id', '=', 'affiliations.organization')
    .leftOuterJoin('users', 'affiliations.user', '=', 'users.id')
    .where(where)
    .first() as RawOrganization;
  return valid(result ? await rawOrganizationToOrganization(connection, result) : null);
});

type CreateAffiliationParams = Partial<Omit<Affiliation, 'user' | 'organization'>> & { user: Id, organization: Id };

export const createAffiliation = tryDb<[CreateAffiliationParams], Affiliation>(async (connection, affiliation) => {
  const now = new Date();
  if (!affiliation) {
    throw new Error('unable to create affiliation');
  }

  const [result] = await connection<RawAffiliation>('affiliations')
    .insert({
      ...affiliation,
      id: generateUuid(),
      createdAt: now,
      updatedAt: now
    } as RawAffiliation, '*');

  if (!result) {
    throw new Error('unable to create affiliation');
  }

  // TODO: send invitation email once emails notifications are in place.
  return valid(await rawAffiliationToAffiliation(connection, result));
});

export const readManyAffiliations = tryDb<[Id], AffiliationSlim[]>(async (connection, userId) => {
    const results: RawAffiliation[] = await connection<RawAffiliation>('affiliations')
      .join('organizations', 'affiliations.organization', '=', 'organizations.id')
      .select('affiliations.*')
      .where({
        'affiliations.user': userId,
        'organizations.active': true
      })
      .andWhereNot({ membershipStatus: MembershipStatus.Inactive });
    return valid(await Promise.all(results.map(async raw => await rawAffiliationToAffiliationSlim(connection, raw))));
});

export const readOneAffiliation = tryDb<[Id, Id], Affiliation | null>(async (connection, user, organization) => {
  const result = await connection<RawAffiliation>('affiliations')
    .join('organizations', 'affiliations.organization', '=', 'organizations.id')
    .select<RawAffiliation>('affiliations.*')
    .where({
      'affiliations.user': user,
      'affiliations.organization': organization
    })
    .andWhereNot({
      'affiliations.membershipStatus': MembershipStatus.Inactive,
      'organizations.active': false
    })
    .orderBy('createdAt')
    .first();

  return valid(result ? await rawAffiliationToAffiliation(connection, result) : null);
});

export const readOneAffiliationById = tryDb<[Id], Affiliation | null>(async (connection, id) => {
  const result = await connection<RawAffiliation>('affiliations')
    .join('organizations', 'affiliations.organization', '=', 'organizations.id')
    .select<RawAffiliation>('affiliations.*')
    .where({ 'affiliations.id': id })
    .andWhereNot({
      'affiliations.membershipStatus': MembershipStatus.Inactive,
      'organizations.active': false
    })
    .first();

  return valid(result ? await rawAffiliationToAffiliation(connection, result) : null);
});

interface RawAffiliation {
  id: Id;
  user: Id;
  organization: Id;
  membershipType: MembershipType;
  membershipStatus: MembershipStatus;
  createdAt: Date;
  updatedAt: Date;
}

async function rawAffiliationToAffiliationSlim(connection: Connection, params: RawAffiliation): Promise<AffiliationSlim> {
  const { id, organization: orgId, membershipType } = params;
  const organization = getValidValue(await readOneOrganization(connection, orgId), null);
  if (!organization) {
    throw new Error('unable to process affiliation'); // Will be caught by calling function
  }
  return {
    id,
    membershipType,
    organization: {
      id: organization.id,
      legalName: organization.legalName
    }
  };
}

async function rawAffiliationToAffiliation(connection: Connection, params: RawAffiliation): Promise<Affiliation> {
  const { user: userId, organization: orgId } = params;
  const organization = getValidValue(await readOneOrganization(connection, orgId), null);
  const user = getValidValue(await readOneUser(connection, userId), null);
  if (!user || !organization) {
    throw new Error('unable to process affiliation'); // Will be caught by calling function
  }
  return {
    ...params,
    user,
    organization
  };
}

export const approveAffiliation = tryDb<[Id], Affiliation>(async (connection, id) => {
  const now = new Date();
  const [result] = await connection<RawAffiliation>('affiliations')
    .update({
      membershipStatus: MembershipStatus.Active,
      updatedAt: now
    } as RawAffiliation, '*')
    .where({
      id
    })
    .whereIn('organization', function() {
      this.select('id')
          .from('organizations')
          .where({
            active: true
          });
    });
  if (!result) {
    throw new Error('unable to approve affiliation');
  }
  return valid(await rawAffiliationToAffiliation(connection, result));
});

export const deleteAffiliation = tryDb<[Id], Affiliation>(async (connection, id) => {
  const now = new Date();
  const [result] = await connection<RawAffiliation>('affiliations')
    .update({
      membershipStatus: MembershipStatus.Inactive,
      updatedAt: now
    } as RawAffiliation, '*')
    .where({
      id
    })
    .whereIn('organization', function() {
      this.select('id')
          .from('organizations')
          .where({
            active: true
          });
    });
  if (!result) {
    throw new Error('unable to delete affiliation');
  }
  return valid(await rawAffiliationToAffiliation(connection, result));
});

export async function isUserOwnerOfOrg(connection: Connection, user: User, orgId: Id): Promise<boolean> {
  if (!user) {
    return false;
  }
  const result = await connection<RawAffiliation>('affiliations')
    .where ({ user: user.id, organization: orgId, membershipType: MembershipType.Owner })
    .first();

  return !!result;
}

export async function readActiveOwnerCount(connection: Connection, orgId: Id): Promise<number> {
  try {
    const result = await connection('affiliations')
    .join('organizations', 'affiliations.organization', '=', 'organizations.id')
    .select<RawAffiliation[]>('affiliations.*')
    .where({
      'affiliations.organization': orgId,
      'affiliations.membershipType': MembershipType.Owner,
      'affiliations.membershipStatus': MembershipStatus.Active,
      'organizations.active': true
    });
    return result ? result.length : 0;
  } catch (exception) {
    return 0;
  }
}

export const readOneFileById = tryDb<[Id], FileRecord | null>(async (connection, id) => {
  const result = await connection<FileRecord>('files')
    .where({ id })
    .select(['name', 'id', 'createdAt', 'fileBlob'])
    .first();
  return valid(result ? result : null);
});

export const readOneFileBlob = tryDb<[string], FileBlob | null>(async (connection, hash) => {
  const result = await connection<FileBlob>('fileBlobs')
    .where({ hash })
    .first();
  return valid(result || null);
});

type CreateFileParams = Partial<FileRecord> & { path: string, permissions: Array<FilePermissions<Id, UserType>> };

export const createFile = tryDb<[CreateFileParams, Id], FileRecord>(async (connection, fileRecord, userId) => {
  const now = new Date();
  if (!fileRecord) {
    throw new Error('unable to create file');
  }
  return valid(await connection.transaction(async trx => {
    const fileData: Buffer = await new Promise((resolve, reject) => {
      readFile(fileRecord.path, (err, data) => {
        if (err) {
          reject(new Error('error reading file'));
        }
        resolve(data);
      });
    });
    if (!fileRecord.name) {
      throw new Error('unable to create file');
    }
    const fileHash = hashFile(fileRecord.name, fileData);
    const dbResult = await readOneFileBlob(connection, fileHash);
    if (isInvalid(dbResult)) {
      throw new Error('Database error');
    }
    let fileBlob = dbResult.value;
    // Create a new blob if it doesn't already exist.
    if (!fileBlob) {
      [fileBlob] = await connection('fileBlobs')
        .transacting(trx)
        .insert({
          hash: fileHash,
          blob: fileData
        }, ['*']);
    }
    // Insert the file record.
    const [file]: FileRecord[] = await connection('files')
      .transacting(trx)
      .insert({
        name: fileRecord.name,
        id: generateUuid(),
        createdAt: now,
        createdBy: userId,
        fileBlob: fileBlob && fileBlob.hash
      }, ['name', 'id', 'createdAt', 'fileBlob']);

    // Insert values for permissions defined in metadata
    for (const permission of fileRecord.permissions) {
      switch (permission.tag) {
        case 'any':
          await connection('filePermissionsPublic')
            .transacting(trx)
            .insert({
              file: file.id
            });
          break;

        case 'user':
          await connection('filePermissionsUser')
            .transacting(trx)
            .insert({
              user: permission.value,
              file: file.id
            });
          break;

        case 'userType':
          await connection('filePermissionsUserType')
            .transacting(trx)
            .insert({
              userType: permission.value,
              file: file.id
            });
          break;
      }
    }
    return file;
  }));
});

export async function hasFilePermission(connection: Connection, session: Session, id: string): Promise<boolean> {
  try {
    const query = connection<FileRecord>('files')
    .where({ id });

    if (!session.user) {
      query
        .innerJoin('filePermissionsPublic as p', 'p.file', '=', 'files.id');
    } else {
      query
        .innerJoin('filePermissionsPublic as p', 'p.file', '=', 'files.id')
        .leftOuterJoin('filePermissionsUser as u', 'u.file', '=', 'files.id')
        .leftOuterJoin('filePermissionsUserType as ut', 'ut.file', '=', 'files.id')
        .where({ 'u.user': session.user.id })
        .orWhere({ 'ut.userType': session.user.type })
        .orWhere({ 'files.createdBy': session.user.id });
    }

    const results = await query;
    return results.length > 0;
  } catch (exception) {
    return false;
  }
}

interface RawCWUOpportunitySlim extends Omit<CWUOpportunitySlim, 'createdBy' | 'updatedBy'> {
  createdBy?: Id;
  updatedBy?: Id;
}

async function rawCWUOpportunitySlimToCWUOpportunitySlim(connection: Connection, raw: RawCWUOpportunitySlim): Promise<CWUOpportunitySlim> {
  const { createdBy: createdById, updatedBy: updatedById } = raw;
  const createdBy = createdById && getValidValue(await readOneUserSlim(connection, createdById), undefined) || undefined;
  const updatedBy = updatedById && getValidValue(await readOneUserSlim(connection, updatedById), undefined) || undefined;

  return {
    ...raw,
    createdBy,
    updatedBy
  };
}

interface RawCWUOpportunity extends Omit<CWUOpportunity, 'createdBy' | 'updatedBy' | 'attachments' | 'addenda'> {
  createdBy?: Id;
  updatedBy?: Id;
  attachments: Id[];
  addenda: Id[];
  versionId: string;
}

async function rawCWUOpportunityToCWUOpportunity(connection: Connection, raw: RawCWUOpportunity): Promise<CWUOpportunity> {
  const { createdBy: createdById, updatedBy: updatedById, attachments: attachmentIds, addenda: addendaIds } = raw;
  const createdBy = createdById ? getValidValue(await readOneUserSlim(connection, createdById), undefined) : undefined;
  const updatedBy = updatedById ? getValidValue(await readOneUserSlim(connection, updatedById), undefined) : undefined;
  const attachments = await Promise.all(attachmentIds.map(async id => {
    const result = getValidValue(await readOneFileById(connection, id), null);
    if (!result) {
      throw new Error('unable to process opportunity'); // to be caught by calling function
    }
    return result;
  }));
  const addenda = await Promise.all(addendaIds.map(async id => {
    const result = getValidValue(await readOneCWUOpportunityAddendum(connection, id), null);
    if (!result) {
      throw new Error('unable to retrieve addenda'); // to be caught by calling function
    }
    return result;
  }));

  delete raw.versionId;

  return {
    ...raw,
    createdBy: createdBy || undefined,
    updatedBy: updatedBy || undefined,
    attachments,
    addenda
  };
}

function processForRole<T extends RawCWUOpportunity | RawCWUOpportunitySlim>(result: T, session: Session) {
  // Remove createdBy/updatedBy for non-admin or non-author
  if (!session.user || (session.user.type !== UserType.Admin &&
    session.user.id !== result.createdBy &&
    session.user.id !== result.updatedBy)) {
      delete result.createdBy;
      delete result.updatedBy;
  }
  return result;
}

export const readManyCWUOpportunities = tryDb<[Session], CWUOpportunitySlim[]>(async (connection, session) => {
  // Retrieve the opportunity and most recent opportunity status

  let query = connection<RawCWUOpportunitySlim>('cwuOpportunities as opp')
    // Join on latest CWU status
    .join<RawCWUOpportunitySlim>('cwuOpportunityStatuses as stat', function() {
      this
        .on('opp.id', '=', 'stat.opportunity')
        .andOn('stat.createdAt', '=',
          connection.raw('(select max("createdAt") from "cwuOpportunityStatuses" as stat2 where \
            stat2.opportunity = opp.id)'));
    })
    // Join on latest CWU version
    .join<RawCWUOpportunitySlim>('cwuOpportunityVersions as version', function() {
      this
        .on('opp.id', '=', 'version.opportunity')
        .andOn('version.createdAt', '=',
          connection.raw('(select max("createdAt") from "cwuOpportunityVersions" as version2 where \
            version2.opportunity = opp.id)'));
    })
    // Select fields for 'slim' opportunity
    .select<RawCWUOpportunitySlim[]>(
      'opp.id',
      'version.title',
      'opp.createdBy',
      'opp.createdAt',
      'version.createdAt as updatedAt',
      'version.createdBy as updatedBy',
      'stat.status'
    );

  if (!session.user || session.user.type === UserType.Vendor) {
    // Anonymous users and vendors can only see public opportunities
    query = query
      .whereIn('stat.status', publicOpportunityStatuses as CWUOpportunityStatus[]);
  } else if (session.user.type === UserType.Government) {
    // Gov users should only see private opportunities they own, and public opportunities
    query = query
      .whereIn('stat.status', publicOpportunityStatuses as CWUOpportunityStatus[])
      .orWhere(function() {
        this
          .whereIn('stat.status', privateOpportunitiesStatuses as CWUOpportunityStatus[])
          .andWhere({ 'opp.createdBy': session.user?.id });
      });
  } else {
    // Admin users can see both private and public opportunities
    query = query
      .whereIn('stat.status', [...publicOpportunityStatuses, ...privateOpportunitiesStatuses]);
  }
  const results = (await query).map(result => processForRole(result, session));
  return valid(await Promise.all(results.map(async raw => await rawCWUOpportunitySlimToCWUOpportunitySlim(connection, raw))));
});

export const readOneCWUOpportunitySlim = tryDb<[Id, Session], CWUOpportunitySlim | null>(async (connection, oppId, session) => {
  // Since slim opportunity requires the same joins, etc. as full to build, we query the full one, and reduce down to slim
  const dbResult = await readOneCWUOpportunity(connection, oppId, session);
  if (isInvalid(dbResult) || !dbResult.value) {
    throw new Error('unable to read opportunity');
  }

  const fullOpportunity = dbResult.value;
  const { id, createdAt, createdBy, updatedAt, updatedBy, title, proposalDeadline, status } = fullOpportunity;
  return valid({
    id,
    createdAt,
    createdBy,
    updatedAt,
    updatedBy,
    title,
    proposalDeadline,
    status
  });
});

export const readOneCWUOpportunity = tryDb<[Id, Session], CWUOpportunity | null>(async (connection, id, session) => {
  let query = connection<RawCWUOpportunity>('cwuOpportunities as opp')
    .where({ 'opp.id': id })
    // Join on latest CWU status
    .join<RawCWUOpportunity>('cwuOpportunityStatuses as stat', function() {
      this
        .on('opp.id', '=', 'stat.opportunity')
        .andOn('stat.createdAt', '=',
          connection.raw('(select max("createdAt") from "cwuOpportunityStatuses" as stat2 where \
            stat2.opportunity = opp.id)'));
    })
    // Join on latest CWU version
    .join<RawCWUOpportunity>('cwuOpportunityVersions as version', function() {
      this
        .on('opp.id', '=', 'version.opportunity')
        .andOn('version.createdAt', '=',
          connection.raw('(select max("createdAt") from "cwuOpportunityVersions" as version2 where \
            version2.opportunity = opp.id)'));
    })
    .select<RawCWUOpportunity>(
      'opp.id',
      'opp.createdAt',
      'opp.createdBy',
      'version.id as versionId',
      'version.createdAt as updatedAt',
      'version.createdBy as updatedBy',
      'version.title',
      'version.teaser',
      'version.remoteOk',
      'version.remoteDesc',
      'version.location',
      'version.reward',
      'version.skills',
      'version.description',
      'version.proposalDeadline',
      'version.assignmentDate',
      'version.startDate',
      'version.completionDate',
      'version.submissionInfo',
      'version.acceptanceCriteria',
      'version.evaluationCriteria',
      'stat.status'
    );

  if (!session.user || session.user.type === UserType.Vendor) {
    // Anonymous users and vendors can only see public opportunities
    query = query
      .whereIn('stat.status', publicOpportunityStatuses as CWUOpportunityStatus[]);
  } else if (session.user.type === UserType.Government) {
    // Gov users should only see private opportunities they own, and public opportunities
    query = query
      .andWhere(function() {
        this
          .whereIn('stat.status', publicOpportunityStatuses as CWUOpportunityStatus[])
          .orWhere(function() {
            this
              .whereIn('stat.status', privateOpportunitiesStatuses as CWUOpportunityStatus[])
              .andWhere({ 'opp.createdBy': session.user?.id });
          });
      });
  } else {
    // Admin users can see both private and public opportunities
    query = query
      .whereIn('stat.status', [...publicOpportunityStatuses, ...privateOpportunitiesStatuses]);
  }

  let result = await query.first();

  // Query for attachment file ids
  if (result) {
    result = processForRole(result, session);
    result.attachments = (await connection<{ file: Id }>('cwuOpportunityAttachments')
      .where({ opportunityVersion: result.versionId })
      .select('file')).map(row => row.file);
    result.addenda = (await connection<{ id: Id }>('cwuOpportunityAddenda')
      .where({ opportunity: id })
      .select('id')).map(row => row.id);
  }

<<<<<<< HEAD
  // Get published date if applicable
  if (result) {
    const publishedDate = await connection<{ createdAt: Date}>('cwuOpportunityStatuses')
      .where({ opportunity: result.id, status: CWUOpportunityStatus.Published })
      .select('createdAt')
      .orderBy('createdAt', 'asc')
      .first();

    result.publishedAt = publishedDate?.createdAt;
=======
  // Add on subscription flag, if authenticated user
  if (result && session.user) {
    const subscription = await connection<RawCWUOpportunitySubscriber>('cwuOpportunitySubscribers')
      .where({ opportunity: result.id, user: session.user.id })
      .first();
    result.subscribed = !!subscription;
>>>>>>> 83736687
  }

  // If admin/owner, add on list of status histories
  if (result && session.user && (session.user.type === UserType.Admin || result.createdBy === session.user.id)) {
    const rawStatusArray = await connection<RawCWUOpportunityStatusRecord>('cwuOpportunityStatuses')
      .where({ opportunity: result.id })
      .orderBy('createdAt', 'desc');

    result.statusHistory = await Promise.all(rawStatusArray.map(async raw => await rawCWUOpportunityStatusRecordToCWUOpportunityStatusRecord(connection, session, raw)));
  }

  return valid(result ? await rawCWUOpportunityToCWUOpportunity(connection, result) : null);
});

interface RawCWUOpportunityAddendum extends Omit<Addendum, 'createdBy'> {
  createdBy?: Id;
}

async function rawCWUOpportunityAddendumToCWUOpportunityAddendum(connection: Connection, raw: RawCWUOpportunityAddendum): Promise<Addendum> {
  const { createdBy: createdById } = raw;
  const createdBy = createdById ? getValidValue(await readOneUserSlim(connection, createdById), undefined) : undefined;

  return {
    ...raw,
    createdBy: createdBy || undefined
  };
}

export const readOneCWUOpportunityAddendum = tryDb<[Id], Addendum>(async (connection, id) => {
  const result = await connection<RawCWUOpportunityAddendum>('cwuOpportunityAddenda')
    .where({ id })
    .first();

  if (!result) {
    throw new Error('unable to read addendum');
  }

  return valid(await rawCWUOpportunityAddendumToCWUOpportunityAddendum(connection, result));
});

interface CreateCWUOpportunityParams extends Omit<CWUOpportunity, 'createdBy' | 'createdAt' | 'updatedAt' | 'updatedBy' | 'status'> {
  status: CreateCWUOpportunityStatus;
}

interface RootOpportunityRecord {
  id: Id;
  createdAt: Date;
  createdBy: Id;
}

interface OpportunityVersionRecord extends Omit<CreateCWUOpportunityParams, 'status'> {
  opportunity: Id;
  createdAt: Date;
  createdBy: Id;
}

async function createCWUOpportunityAttachments(connection: Connection, trx: Transaction, oppVersionId: Id, attachments: FileRecord[]) {
  for (const attachment of attachments) {
    const [attachmentResult] = await connection('cwuOpportunityAttachments')
      .transacting(trx)
      .insert({
        opportunityVersion: oppVersionId,
        file: attachment.id
      }, '*');
    if (!attachmentResult) {
      throw new Error('Unable to create opportunity attachment');
    }
  }
}

export const createCWUOpportunity = tryDb<[CreateCWUOpportunityParams, AuthenticatedSession], CWUOpportunity>(async (connection, opportunity, session) => {
  // Create root opportunity record
  const now = new Date();
  const opportunityId = await connection.transaction(async trx => {
    const [rootOppRecord] = await connection<RootOpportunityRecord>('cwuOpportunities')
      .transacting(trx)
      .insert({
        id: generateUuid(),
        createdAt: now,
        createdBy: session.user.id
      }, '*');

    if (!rootOppRecord) {
      throw new Error('unable to create opportunity root record');
    }

    // Create initial opportunity version
    const { attachments, status, ...restOfOpportunity } = opportunity;
    const [oppVersionRecord] = await connection<OpportunityVersionRecord>('cwuOpportunityVersions')
      .transacting(trx)
      .insert({
        ...restOfOpportunity,
        id: generateUuid(),
        opportunity: rootOppRecord.id,
        createdAt: now,
        createdBy: session.user.id
      }, '*');

    if (!oppVersionRecord) {
      throw new Error('unable to create opportunity version');
    }

    // Create initial opportunity status record (Draft)
    await connection('cwuOpportunityStatuses')
      .transacting(trx)
      .insert({
        id: generateUuid(),
        opportunity: rootOppRecord.id,
        createdAt: now,
        createdBy: session.user.id,
        status,
        note: ''
      }, '*');

    // Create attachment records
    await createCWUOpportunityAttachments(connection, trx, oppVersionRecord.id, attachments);

    return rootOppRecord.id;
  });

  const dbResult = await readOneCWUOpportunity(connection, opportunityId, session);
  if (isInvalid(dbResult) || !dbResult.value) {
    throw new Error('unable to create opportunity');
  }
  return valid(dbResult.value);
});

export async function isCWUOpportunityAuthor(connection: Connection, user: User, id: Id): Promise<boolean> {
  try {
    const result = await connection<RawCWUOpportunity>('cwuOpportunities')
      .select('*')
      .where({ id, createdBy: user.id });
    return !!result && result.length > 0;
  } catch (exception) {
    return false;
  }
}

type UpdateCWUOpportunityParams = Partial<CWUOpportunity>;

export const updateCWUOpportunityVersion = tryDb<[UpdateCWUOpportunityParams, AuthenticatedSession], CWUOpportunity>(async (connection, opportunity, session) => {
  const now = new Date();
  const { attachments, ...restOfOpportunity } = opportunity;
  const oppVersion = await connection.transaction(async trx => {
    const [oppVersion] = await connection<OpportunityVersionRecord>('cwuOpportunityVersions')
      .transacting(trx)
      .insert({
        ...restOfOpportunity,
        opportunity: restOfOpportunity.id,
        id: generateUuid(),
        createdAt: now,
        createdBy: session.user.id
      }, '*');

    if (!oppVersion) {
      throw new Error('unable to update opportunity');
    }
    await createCWUOpportunityAttachments(connection, trx, oppVersion.id, attachments || []);
    return oppVersion;
  });
  const dbResult = await readOneCWUOpportunity(connection, oppVersion.opportunity, session);
  if (isInvalid(dbResult) || !dbResult.value) {
    throw new Error('unable to update opportunity');
  }
  return valid(dbResult.value);
});

interface RawCWUOpportunityStatusRecord extends Omit<CWUOpportunityStatusRecord, 'createdBy'> {
  createdBy: Id;
}

async function rawCWUOpportunityStatusRecordToCWUOpportunityStatusRecord(connection: Connection, session: Session, raw: RawCWUOpportunityStatusRecord): Promise<CWUOpportunityStatusRecord> {
  const { createdBy: createdById } = raw;
  const createdBy = getValidValue(await readOneUserSlim(connection, createdById), undefined);

  if (!createdBy) {
    throw new Error('unable to process opportunity status record');
  }

  return {
    ...raw,
    createdBy
  };
}

export const updateCWUOpportunityStatus = tryDb<[Id, CWUOpportunityStatus, string, AuthenticatedSession], CWUOpportunity>(async (connection, id, status, note, session) => {
  const now = new Date();
  const [result] = await connection<RawCWUOpportunityStatusRecord & { opportunity: Id }>('cwuOpportunityStatuses')
    .insert({
      id: generateUuid(),
      opportunity: id,
      createdAt: now,
      createdBy: session.user.id,
      status,
      note
    }, '*');

  if (!result) {
    throw new Error('unable to update opportunity');
  }

  const dbResult = await readOneCWUOpportunity(connection, id, session);
  if (isInvalid(dbResult) || !dbResult.value) {
    throw new Error('unable to update opportunity');
  }

  return valid(dbResult.value);
});

interface CWUOpportunityAddendumRecord {
  id: Id;
  opportunity: Id;
  description: string;
  createdBy: string;
  createdAt: Date;
}

export const addCWUOpportunityAddendum = tryDb<[Id, string, AuthenticatedSession], CWUOpportunity>(async (connection, id, addendumText, session) => {
  const now = new Date();
  const [result] = await connection<CWUOpportunityAddendumRecord>('cwuOpportunityAddenda')
    .insert({
      id: generateUuid(),
      opportunity: id,
      description: addendumText,
      createdBy: session.user.id,
      createdAt: now
    }, '*');

  if (!result) {
    throw new Error('unable to add addendum');
  }

  const dbResult = await readOneCWUOpportunity(connection, id, session);
  if (isInvalid(dbResult) || !dbResult.value) {
    throw new Error('unable to add addendum');
  }
  return valid(dbResult.value);
});

export const deleteCWUOpportunity = tryDb<[Id], CWUOpportunity>(async (connection, id) => {
    // Delete root record - cascade relationships in database will cleanup versions/attachments/addenda automatically
    const [result] = await connection<RawCWUOpportunity>('cwuOpportunities')
      .where({ id })
      .delete('*');

    if (!result) {
      throw new Error('unable to delete opportunity');
    }
    result.addenda = [];
    result.attachments = [];
    return valid(await rawCWUOpportunityToCWUOpportunity(connection, result));
});

interface RawCWUProposalSlim extends Omit<CWUProposalSlim, 'createdBy' | 'updatedBy' | 'proponent'> {
  createdBy: Id;
  updatedBy: Id;
  proponentIndividual?: Id;
  proponentOrganization?: Id;
}

async function rawCWUProposalSlimToCWUProposalSlim(connection: Connection, raw: RawCWUProposalSlim): Promise<CWUProposalSlim> {
  const { createdBy: createdById,
          updatedBy: updatedById,
          proponentIndividual: proponentIndividualId,
          proponentOrganization: proponentOrganizationId
        } = raw;

  const createdBy = getValidValue(await readOneUserSlim(connection, createdById), undefined);
  const updatedBy = getValidValue(await readOneUserSlim(connection, updatedById), undefined);
  const proponentIndividual = proponentIndividualId ? getValidValue(await readOneCWUProponent(connection, proponentIndividualId), undefined) : null;
  const proponentOrganization = proponentOrganizationId ? getValidValue(await readOneOrganization(connection, proponentOrganizationId), undefined) : null;

  if (!createdBy || !updatedBy) {
    throw new Error('unable to process proposal');
  }

  let proponent: ADT<'individual', CWUIndividualProponent> | ADT<'organization', Organization>;
  if (proponentIndividual) {
    proponent = adt('individual', proponentIndividual);
  } else if (proponentOrganization) {
    proponent = adt('organization', proponentOrganization);
  } else {
    throw new Error('unable to process proposal proponent');
  }

  return {
    ...raw,
    createdBy,
    updatedBy,
    proponent
  };
}

export const readManyCWUProposals = tryDb<[Id], CWUProposalSlim[]>(async (connection, id) => {
  const results = await connection<RawCWUProposalSlim>('cwuProposals as prop')
    .where({ opportunity: id })
    .join<RawCWUProposalSlim>('cwuProposalStatuses as stat', function() {
      this
        .on('prop.id', '=', 'stat.proposal')
        .andOn('stat.createdAt', '=',
          connection.raw('(select max("createdAt") from "cwuProposalStatuses" as stat2 where \
            stat2.proposal = prop.id)'));
    })
    .select<RawCWUProposalSlim[]>(
      'prop.id',
      'prop.createdBy',
      'prop.createdAt',
      'updatedBy',
      'updatedAt',
      'proposalText',
      'additionalComments',
      'proponentIndividual',
      'proponentOrganization',
      'score',
      'stat.status'
    );

  if (!results) {
    throw new Error('unable to read proposals');
  }

  return valid(await Promise.all(results.map(async result => await rawCWUProposalSlimToCWUProposalSlim(connection, result))));
});

export const readOneCWUProponent = tryDb<[Id], CWUIndividualProponent>(async (connection, id) => {
  const result = await connection<CWUIndividualProponent>('cwuProponents')
    .where({ id })
    .first();

  if (!result) {
    throw new Error('unable to read proponent');
  }

  return valid(result);
});

interface RawCWUProposal extends Omit<CWUProposal, 'createdBy' | 'updatedBy' | 'proponent' | 'opportunity' | 'attachments'> {
  createdBy: Id;
  updatedBy: Id;
  opportunity: Id;
  proponentIndividual?: Id;
  proponentOrganization?: Id;
  attachments: Id[];
}

async function rawCWUProposalToCWUProposal(connection: Connection, session: Session, raw: RawCWUProposal): Promise<CWUProposal> {
  const { opportunity: opportunityId, attachments: attachmentIds, ...restOfProposal } = raw;
  const slimVersion = await rawCWUProposalSlimToCWUProposalSlim(connection, restOfProposal);
  const opportunity = getValidValue(await readOneCWUOpportunitySlim(connection, opportunityId, session), null);
  if (!opportunity) {
    throw new Error('unable to process proposal opportunity');
  }
  let attachments: FileRecord[];
  if (attachmentIds) {
    attachments = await Promise.all(attachmentIds.map(async id => {
      const result = getValidValue(await readOneFileById(connection, id), null);
      if (!result) {
        throw new Error('unable to process proposal attachments'); // to be caught by calling function
      }
      return result;
    }));
  } else {
    attachments = [];
  }

  return {
    ...slimVersion,
    opportunity,
    attachments
  };
}

export const readOneCWUProposal = tryDb<[Id, Session], CWUProposal | null>(async (connection, id, session) => {
  const result = await connection<RawCWUProposal>('cwuProposals as prop')
    .where({ 'prop.id': id })
    .join<RawCWUProposal>('cwuProposalStatuses as stat', function() {
      this
        .on('prop.id', '=', 'stat.proposal')
        .andOn('stat.createdAt', '=',
          connection.raw('(select max("createdAt") from "cwuProposalStatuses" as stat2 where \
            stat2.proposal = prop.id)'));
    })
    .select<RawCWUProposal>(
      'prop.id',
      'prop.createdBy',
      'prop.createdAt',
      'prop.opportunity',
      'updatedBy',
      'updatedAt',
      'proposalText',
      'additionalComments',
      'proponentIndividual',
      'proponentOrganization',
      'score',
      'stat.status'
    )
    .first();

  if (result) {
    result.attachments = (await connection<{ id: Id }>('cwuProposalAttachments')
      .where({ proposal: result.id })
      .select('file')).map(row => row.id);

    const rawProposalStasuses = await connection<RawCWUProposalStatusRecord>('cwuProposalStatuses')
      .where({ proposal: result.id })
      .orderBy('createdAt', 'desc');

    result.statusHistory = await Promise.all(rawProposalStasuses.map(async raw => await rawCWUProposalStatusRecordToCWUProposalStatusRecord(connection, session, raw)));
  }

  return valid(result ? await rawCWUProposalToCWUProposal(connection, session, result) : null);
});

export async function isCWUProposalAuthor(connection: Connection, user: User, id: Id): Promise<boolean> {
  try {
    const result = await connection<RawCWUProposal>('cwuProposals')
      .select('*')
      .where({ id, createdBy: user.id });
    return !!result && result.length > 0;
  } catch (exception) {
    return false;
  }
}

export const readOneProposalByOpportunityAndAuthor = tryDb<[Id, Session], CWUProposal | null>(async (connection, oppId, session) => {
  if (!session.user) {
    return valid(null);
  }
  const result = await connection<RawCWUProposal>('cwuProposals')
    .where({ opportunity: oppId, createdBy: session.user.id })
    .first();

  return valid(result ? await rawCWUProposalToCWUProposal(connection, session, result) : null);
});

export interface CreateCWUProposalParams {
  opportunity: Id;
  proposalText: string;
  additionalComments: string;
  proponent: ADT<'individual', CreateIndividualProponentRequestBody> | ADT<'organization', Id>;
  attachments: FileRecord[];
}

async function createCWUProposalAttachments(connection: Connection, trx: Transaction, proposalId: Id, attachments: FileRecord[]) {
  for (const attachment of attachments) {
    const [attachmentResult] = await connection('cwuProposalAttachments')
      .transacting(trx)
      .insert({
        proposal: proposalId,
        file: attachment
      }, '*');
    if (!attachmentResult) {
      throw new Error('Unable to create proposal attachment');
    }
  }
}

export const createCWUProposal = tryDb<[CreateCWUProposalParams, AuthenticatedSession], CWUProposal>(async (connection, proposal, session) => {
  const now = new Date();
  return valid(await connection.transaction(async trx => {
    // If proponent is individual, create that record first
    const { attachments, proponent, ...restOfProposal } = proposal;
    let createProposalParamsWithProponent: Pick<RawCWUProposal, 'opportunity' | 'proponentIndividual' | 'proponentOrganization'>;
    if (proponent.tag === 'individual') {
      const [proponentId] = await connection('cwuProponents')
        .transacting(trx)
        .insert({
          ...proponent.value,
          id: generateUuid(),
          createdAt: now,
          createdBy: session.user.id,
          updatedAt: now,
          updatedBy: session.user.id
        }, 'id');
      createProposalParamsWithProponent = {
        ...restOfProposal,
        proponentIndividual: proponentId
      };
    } else {
      createProposalParamsWithProponent = {
        ...restOfProposal,
        proponentOrganization: proponent.value
      };
    }

    // Create root record for proposal
    const [rootRecord] = await connection<RawCWUProposal>('cwuProposals')
      .transacting(trx)
      .insert({
        ...createProposalParamsWithProponent,
        id: generateUuid(),
        createdAt: now,
        createdBy: session.user.id,
        updatedAt: now,
        updatedBy: session.user.id
      }, '*');

    if (!rootRecord) {
      throw new Error('unable to create proposal');
    }

    // Create a DRAFT proposal status record
    await connection('cwuProposalStatuses')
      .transacting(trx)
      .insert({
        id: generateUuid(),
        proposal: rootRecord.id,
        status: CWUProposalStatus.Draft,
        createdAt: now,
        createdBy: session.user.id,
        note: ''
      }, '*');

    // Create attachment records
    await createCWUProposalAttachments(connection, trx, rootRecord.id, attachments);

    const dbResult = await readOneCWUProposal(trx, rootRecord.id, session);
    if (isInvalid(dbResult) || !dbResult.value) {
      throw new Error('unable to create proposal');
    }
    return dbResult.value;
  }));
});

interface UpdateCWUProposalParams extends Partial<Omit<CWUProposal, 'createdBy' | 'updatedBy' | 'opportunity' | 'proponent'>> {
  createdBy?: Id;
  updatedBy?: Id;
  proponent: UpdateProponentRequestBody;
}

export const updateCWUProposal = tryDb<[UpdateCWUProposalParams, AuthenticatedSession], CWUProposal>(async (connection, proposal, session) => {
  const now = new Date();
  const { attachments, proponent, ...restOfProposal } = proposal;
  return valid(await connection.transaction(async trx => {
    const [result] = await connection<RawCWUProposal>('cwuProposals')
      .transacting(trx)
      .where({ id: proposal.id })
      .update({
        ...restOfProposal,
        updatedAt: now,
        updatedBy: session.user.id,
        proponentOrganization: proponent.tag === 'organization' ? proponent.value : undefined
      }, '*');

    if (!result) {
      throw new Error('unable to update proposal');
    }

    // Update proponent (few different cases here depending on what was selected previously)
    if (proponent.tag === 'individual') {
      if (result.proponentIndividual) {
        await connection('cwuProponents')
          .where({ id: result.proponentIndividual})
          .update({
            ...proponent.value,
            updatedAt: now,
            updatedBy: session.user.id
          });
      } else {
        await connection('cwuProponents')
          .insert({
            id: generateUuid(),
            createdAt: now,
            createdBy: session.user.id,
            updatedAt: now,
            updatedBy: session.user.id
          });
      }
    }

    await createCWUProposalAttachments(connection, trx, result.id, attachments || []);

    const dbResult = await readOneCWUProposal(trx, result.id, session);
    if (isInvalid(dbResult) || !dbResult.value) {
      throw new Error('unable to update proposal');
    }
    return dbResult.value;
  }));
});

interface RawCWUProposalStatusRecord extends Omit<CWUProposalStatusRecord, 'createdBy'> {
  createdBy: Id;
}

async function rawCWUProposalStatusRecordToCWUProposalStatusRecord(connection: Connection, session: Session, raw: RawCWUProposalStatusRecord): Promise<CWUProposalStatusRecord> {
  const { createdBy: createdById } = raw;
  const createdBy = getValidValue(await readOneUserSlim(connection, createdById), undefined);

  if (!createdBy) {
    throw new Error('unable to process proposal status record');
  }

  return {
    ...raw,
    createdBy
  };
}

export const updateCWUProposalStatus = tryDb<[Id, CWUProposalStatus, string, AuthenticatedSession], CWUProposal>(async (connection, proposalId, status, note, session) => {
  const now = new Date();
  return valid(await connection.transaction(async trx => {
    const [result] = await connection<RawCWUProposalStatusRecord & { proposal: Id }>('cwuProposalStatuses')
      .transacting(trx)
      .insert({
        id: generateUuid(),
        proposal: proposalId,
        createdAt: now,
        createdBy: session.user.id,
        status,
        note
      }, '*');

    // Update updatedAt/By stamp on proposal root record
    await connection('cwuProposals')
      .transacting(trx)
      .where({ id: proposalId })
      .update({
        updatedAt: now,
        updatedBy: session.user.id
      });

    if (!result) {
      throw new Error('unable to update proposal');
    }

    const dbResult = await readOneCWUProposal(trx, result.proposal, session);
    if (isInvalid(dbResult) || !dbResult.value) {
      throw new Error('unable to update proposal');
    }

    return dbResult.value;
  }));
});

export const updateCWUProposalScore = tryDb<[Id, number, string, AuthenticatedSession], CWUProposal>(async (connection, proposalId, score, note, session) => {
  const now = new Date();
  return valid(await connection.transaction(async trx => {
    // Update status for proposal first
    const [result] = await connection<RawCWUProposalStatusRecord & { proposal: Id }>('cwuProposalStatuses')
      .transacting(trx)
      .insert({
        id: generateUuid(),
        proposal: proposalId,
        createdAt: now,
        createdBy: session.user.id,
        status: CWUProposalStatus.Evaluated,
        note
      }, '*');

    // Update updatedAt/By stamp and score on proposal root record
    await connection('cwuProposals')
      .transacting(trx)
      .where({ id: proposalId })
      .update({
        score,
        updatedAt: now,
        updatedBy: session.user.id
      });

    if (!result) {
      throw new Error('unable to update proposal');
    }

    const dbResult = await readOneCWUProposal(trx, result.proposal, session);
    if (isInvalid(dbResult) || !dbResult.value) {
      throw new Error('unable to update proposal');
    }

    return dbResult.value;
  }));
});

export const awardCWUProposal = tryDb<[Id, string, AuthenticatedSession], CWUProposal>(async (connection, proposalId, note, session) => {
  const now = new Date();
  return valid(await connection.transaction(async trx => {
    // Update status for awarded proposal first
    await connection<RawCWUProposalStatusRecord & { proposal: Id }>('cwuProposalStatuses')
      .transacting(trx)
      .insert({
        id: generateUuid(),
        proposal: proposalId,
        createdAt: now,
        createdBy: session.user.id,
        status: CWUProposalStatus.Awarded,
        note
      }, '*');

    // Update proposal root record
    const [proposalRecord] = await connection<RawCWUProposal>('cwuProposals')
      .where({ id: proposalId })
      .update({
        updatedAt: now,
        updatedBy: session.user.id
      }, '*');

    // Update all other proposals on opportunity to Not Awarded
    await connection('cwuProposalStatuses')
      .transacting(trx)
      .whereIn('proposal', async () => {
        await connection('cwuProposals')
          .where({ opportunity: proposalRecord?.opportunity });
      })
      .andWhereNot({ proposal: proposalId })
      .update({
        status: CWUProposalStatus.NotAwarded
      });

    // Update opportunity
    await updateCWUOpportunityStatus(trx, proposalRecord.opportunity, CWUOpportunityStatus.Awarded, 'Awarded', session);

    return await rawCWUProposalToCWUProposal(connection, session, proposalRecord);
  }));
});

export const deleteCWUProposal = tryDb<[Id, Session], CWUProposal>(async (connection, id, session) => {
  // Delete root record
  const [result] = await connection<RawCWUProposal>('cwuProposals')
    .where({ id })
    .delete('*');

  if (!result) {
    throw new Error('unable to delete opportunity');
  }
  result.attachments = [];
  return valid(await rawCWUProposalToCWUProposal(connection, session, result));
});

interface RawCWUOpportunitySubscriber {
  opportunity: Id;
  user: Id;
  createdAt: Date;
}

async function rawCWUOpportunitySubscriberToCWUOpportunitySubscriber(connection: Connection, session: Session, raw: RawCWUOpportunitySubscriber): Promise<CWUOpportunitySubscriber> {
  const { opportunity: opportunityId, user: userId } = raw;
  const opportunity = getValidValue(await readOneCWUOpportunitySlim(connection, opportunityId, session), null);
  const user = getValidValue(await readOneUserSlim(connection, userId), null);
  if (!opportunity || !user) {
    throw new Error('unable to process subscription');
  }
  return {
    ...raw,
    opportunity,
    user
  };
}

export const readOneCWUSubscriberByOpportunityAndUser = tryDb<[Id, Id, Session], CWUOpportunitySubscriber | null>(async (connection, opportunityId, userId, session) => {
  const result = await connection<RawCWUOpportunitySubscriber>('cwuOpportunitySubscribers')
    .where({ opportunity: opportunityId, user: userId})
    .first();

  return valid(result ? await rawCWUOpportunitySubscriberToCWUOpportunitySubscriber(connection, session, result) : null);
});

interface CreateCWUOpportunitySubscriberParams {
  opportunity: Id;
  user: Id;
}

export const createCWUOpportunitySubscriber = tryDb<[CreateCWUOpportunitySubscriberParams, Session], CWUOpportunitySubscriber>(async (connection, subscriber, session) => {
  const now = new Date();
  const [result] = await connection<RawCWUOpportunitySubscriber>('cwuOpportunitySubscribers')
    .insert({
      ...subscriber,
      createdAt: now
    }, '*');

  if (!result) {
    throw new Error('unable to create subscription');
  }

  return valid(await rawCWUOpportunitySubscriberToCWUOpportunitySubscriber(connection, session, result));
});

type DeleteCWUOpportunitySubscriberParams = CreateCWUOpportunitySubscriberParams;

export const deleteCWUOpportunitySubscriber = tryDb<[DeleteCWUOpportunitySubscriberParams, Session], CWUOpportunitySubscriber>(async (connection, subscriber, session) => {
  const [result] = await connection<RawCWUOpportunitySubscriber>('cwuOpportunitySubscribers')
    .where({ opportunity: subscriber.opportunity, user: subscriber.user })
    .delete('*');

  if (!result) {
    throw new Error('unable to delete subscription');
  }

  return valid(await rawCWUOpportunitySubscriberToCWUOpportunitySubscriber(connection, session, result));
});<|MERGE_RESOLUTION|>--- conflicted
+++ resolved
@@ -887,7 +887,6 @@
       .select('id')).map(row => row.id);
   }
 
-<<<<<<< HEAD
   // Get published date if applicable
   if (result) {
     const publishedDate = await connection<{ createdAt: Date}>('cwuOpportunityStatuses')
@@ -897,14 +896,14 @@
       .first();
 
     result.publishedAt = publishedDate?.createdAt;
-=======
+  }
+
   // Add on subscription flag, if authenticated user
   if (result && session.user) {
     const subscription = await connection<RawCWUOpportunitySubscriber>('cwuOpportunitySubscribers')
       .where({ opportunity: result.id, user: session.user.id })
       .first();
     result.subscribed = !!subscription;
->>>>>>> 83736687
   }
 
   // If admin/owner, add on list of status histories
