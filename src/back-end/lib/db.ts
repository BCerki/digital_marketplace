--- conflicted
+++ resolved
@@ -17,11 +17,7 @@
 
 const createDatabaseError = () => adt('databaseError' as const);
 
-<<<<<<< HEAD
-export async function createUser(connection: Connection, user: Omit<User, 'id' | 'notificationsOn' | 'acceptedTerms'>): Promise<DatabaseValidation<User>> {
-=======
 export async function createUser(connection: Connection, user: Omit<User, 'id' | 'notificationsOn' | 'acceptedTerms' | 'deactivatedOn' | 'deactivatedBy'>): Promise<User> {
->>>>>>> 0ced79d5
   const now = new Date();
   try {
     const [result]: RawUserToUserParams[] = await connection('users')
@@ -45,21 +41,12 @@
 export async function updateUser(connection: Connection, userInfo: UpdateUserParams): Promise<DatabaseValidation<User>> {
   const now = new Date();
   try {
-<<<<<<< HEAD
-    const [result]: RawUserToUserParams[] = await connection('users')
-      .where({ id: userInfo.id })
-      .update({
-        ...userInfo,
-        updatedAt: now
-      }, ['*']);
-=======
     const [result] = await connection<RawUserToUserParams>('users')
     .where({ id: userInfo.id })
     .update({
       ...userInfo,
       updatedAt: now
     } as UpdateUserParams, '*');
->>>>>>> 0ced79d5
     if (!result) {
       throw new Error('unable to update user');
     }
@@ -71,11 +58,7 @@
 
 export async function readOneUser(connection: Connection, id: Id): Promise<DatabaseValidation<User | null>> {
   try {
-<<<<<<< HEAD
-    const result: RawUserToUserParams = await connection('users')
-=======
     const result = await connection<RawUserToUserParams>('users')
->>>>>>> 0ced79d5
       .where({ id })
       .first();
     return valid(result ? await rawUserToUser(connection, result) : null);
@@ -98,20 +81,8 @@
 }
 
 export async function rawUserToUser(connection: Connection, params: RawUserToUserParams): Promise<User> {
-<<<<<<< HEAD
-  const { avatarImageFile, ...restOfRawUser } = params;
-  let fetchedAvatarImageFile: FileRecord | undefined;
-  if (avatarImageFile) {
-    const dbResult = await readOneFileById(connection, avatarImageFile);
-    if (isInvalid(dbResult) || !dbResult.value) {
-      throw new Error('Database error');
-    }
-    fetchedAvatarImageFile = dbResult.value;
-  }
-=======
   const { avatarImageFile: fileId, ...restOfRawUser } = params;
   const avatarImageFile = fileId && await readOneFileById(connection, fileId) || null;
->>>>>>> 0ced79d5
   return {
     ...restOfRawUser,
     avatarImageFile: fetchedAvatarImageFile
@@ -159,15 +130,6 @@
 export async function createAnonymousSession(connection: Connection): Promise<DatabaseValidation<Session>> {
   const now = new Date();
   try {
-<<<<<<< HEAD
-    const [result]: Session[] = await connection('sessions')
-      .insert({
-        id: generateUuid(),
-        createdAt: now,
-        updatedAt: now
-      }, ['*']);
-    if (!result) {
-=======
     const result = await connection<Session>('sessions')
     .insert({
       id: generateUuid(),
@@ -175,7 +137,6 @@
       updatedAt: now
     } as Session, ['*']);
     if (!result || result.length === 0) {
->>>>>>> 0ced79d5
       throw new Error('unable to create anonymous session');
     }
     return valid(await rawSessionToSession(connection, {
@@ -599,25 +560,12 @@
   }
 }
 
-<<<<<<< HEAD
-export async function readOneFileById(connection: Connection, id: Id): Promise<DatabaseValidation<FileRecord | null>> {
-  try {
-    const result: FileRecord = await connection('files')
-      .where({ id })
-      .select(['name', 'id', 'createdAt', 'fileBlob'])
-      .first();
-    return valid(result || null);
-  } catch (exception) {
-    return invalid(createDatabaseError());
-  }
-=======
 export async function readOneFileById(connection: Connection, id: Id): Promise<FileRecord | null> {
   const result = await connection<FileRecord>('files')
     .where({ id })
     .select(['name', 'id', 'createdAt', 'fileBlob'])
     .first();
   return result ? result : null;
->>>>>>> 0ced79d5
 }
 
 export async function readOneFileBlob(connection: Connection, hash: string): Promise<DatabaseValidation<FileBlob | null>> {
