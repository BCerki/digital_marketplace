import { generateUuid } from 'back-end/lib';
import { ValidatedCreateRequestBody as ValidatedAffiliationCreateRequestBody } from 'back-end/lib/resources/affiliation';
import { hashFile, ValidatedCreateRequestBody as ValidatedFileCreateRequestBody } from 'back-end/lib/resources/file';
import { ValidatedCreateRequestBody as ValidatedOrgCreateRequestBody, ValidatedUpdateRequestBody as ValidatedOrgUpdateRequestBody } from 'back-end/lib/resources/organization';
import { readFile } from 'fs';
import Knex from 'knex';
import { Affiliation, AffiliationSlim, MembershipStatus, MembershipType } from 'shared/lib/resources/affiliation';
import { FileBlob, FileRecord } from 'shared/lib/resources/file';
import { Organization, OrganizationSlim } from 'shared/lib/resources/organization';
import { Session } from 'shared/lib/resources/session';
import { User, UserType } from 'shared/lib/resources/user';
import { Id } from 'shared/lib/types';

export type Connection = Knex<any, any>;

export async function createUser(connection: Connection, user: Omit<User, 'id' | 'notificationsOn' | 'acceptedTerms'>): Promise<User> {
  const now = new Date();
  const [result] = await connection('users')
    .insert({
      ...user,
      id: generateUuid(),
      createdAt: now,
      updatedAt: now
    }, ['*']);
  if (!result) {
    throw new Error('unable to create user');
  }
  return await rawUserToUser(connection, result);
}

<<<<<<< HEAD
export async function updateUser(connection: Connection, userInfo: Omit<Partial<User>, 'avatarImageFile'> & { id: Id, avatarImageFile?: Id }): Promise<User> {
=======
export async function updateUser(connection: Connection, userInfo: Partial<Omit<User, 'avatarImageFile'> & { avatarImageFile: Id }>): Promise<User> {
>>>>>>> 8f55e951
  const now = new Date();
  const [result] = await connection('users')
    .where({ id: userInfo.id })
    .update({
      ...userInfo,
      updatedAt: now
    }, ['*']);
  if (!result) {
    throw new Error('unable to update user');
  }
  return await rawUserToUser(connection, result);
}

export async function readOneUser(connection: Connection, id: Id): Promise<User | null> {
  const result = await connection('users')
    .where({ id })
    .first();
  return result ? await rawUserToUser(connection, result) : null;
}

export async function readManyUsers(connection: Connection): Promise<User[]> {
  const results = await connection('users').select();
  return Promise.all(results.map(async raw => await rawUserToUser(connection, raw)));
}

interface RawUserToUserParams extends Omit<User, 'avatarImageFile'> {
  avatarImageFile: Id;
}

export async function rawUserToUser(connection: Connection, params: RawUserToUserParams): Promise<User> {
  const { avatarImageFile: fileId, ...restOfRawUser } = params;
  const avatarImageFile = fileId && await readOneFileById(connection, fileId) || undefined;
  return {
    ...restOfRawUser,
    avatarImageFile
  };
}

export async function findOneUserByTypeAndUsername(connection: Connection, type: UserType, idpUsername: string): Promise<User | null> {
  let result: User;

  // If Government, we want to search on Admin types as well.
  if (type === UserType.Government) {
    result = await connection('users')
      .where({ type, idpUsername })
      .orWhere({ type: UserType.Admin, idpUsername })
      .first();
  } else {
    result = await connection('users')
      .where ({type, idpUsername })
      .first();
  }
  return result ? result : null;
}

interface RawSessionToSessionParams {
  id: Id;
  accessToken?: string;
  user?: Id;
}

async function rawSessionToSession(connection: Connection, params: RawSessionToSessionParams): Promise<Session> {
  const session = {
    id: params.id,
    accessToken: params.accessToken
  };
  if (params.user) {
    const user = await readOneUser(connection, params.user);
    if (user) {
      return {
        ...session,
        user
      };
    }
  }
  return session;
}

export async function createAnonymousSession(connection: Connection): Promise<Session> {
  const now = new Date();
  const [result] = await connection('sessions')
    .insert({
      id: generateUuid(),
      createdAt: now,
      updatedAt: now
    }, ['*']);
  if (!result) {
    throw new Error('unable to create anonymous session');
  }
  return await rawSessionToSession(connection, {
    id: result.id
  });
}

export async function readOneSession(connection: Connection, id: Id): Promise<Session> {
  const result = await connection('sessions')
    .where({ id })
    .first();
  if (!result) { return await createAnonymousSession(connection); }
  return await rawSessionToSession(connection, {
    id: result.id,
    accessToken: result.accessToken,
    user: result.user
  });
}

export async function updateSession(connection: Connection, session: Session): Promise<Session> {
  const [result] = await connection('sessions')
    .where({ id: session.id })
    .update({
      ...session,
      updatedAt: new Date()
    }, ['*']);
  if (!result) {
    throw new Error('unable to update session');
  }
  return await rawSessionToSession(connection, {
    id: result.id,
    accessToken: result.accessToken,
    user: result.user
  });
}

export async function deleteSession(connection: Connection, id: Id): Promise<null> {
  await connection('sessions')
    .where({ id })
    .delete();
  return null;
}

interface RawOrganization extends Omit<Organization, 'logoImageFile' | 'owner'> {
  logoImageFile: Id;
  ownerId: Id;
  ownerName: string;
}

export async function rawOrganizationToOrganization(connection: Connection, raw: RawOrganization): Promise<Organization> {
  const { logoImageFile, ownerId, ownerName, ...restOfRawOrg } = raw;
  const fetchedLogoFile = logoImageFile && await readOneFileById(connection, logoImageFile) || undefined;
  return {
    ...restOfRawOrg,
    logoImageFile: fetchedLogoFile,
    owner: {
      id: ownerId,
      name: ownerName
    }
  };
}

interface RawOrganizationSlim extends Omit<OrganizationSlim, 'logoImageFile' | 'owner'> {
  logoImageFile?: Id;
  ownerId?: Id;
  ownerName?: string;
}

export async function rawOrganizationSlimToOrganizationSlim(connection: Connection, raw: RawOrganizationSlim): Promise<OrganizationSlim> {
  const { logoImageFile, ownerId, ownerName, ...restOfRawOrg } = raw;
  const fetchedLogoFile = logoImageFile && await readOneFileById(connection, logoImageFile) || undefined;
  return {
    ...restOfRawOrg,
    logoImageFile: fetchedLogoFile,
    owner: ownerId && ownerName
      ? { id: ownerId, name: ownerName }
      : undefined
  };
}

/**
 * Return all organizations from the database.
 *
 * If the user is:
 *
 * - An admin: Include owner information for all organizations.
 * - A vendor: Include owner information only for owned organizations.
 */

export async function readManyOrganizations(connection: Connection, session: Session): Promise<OrganizationSlim[]> {
  const query = connection('organizations')
    .select('organizations.id', 'legalName', 'logoImageFile')
    .where({ active: true });
  // If a user is attached to this session, we need to add owner info to some or all of the orgs
  if (session.user && (session.user.type === UserType.Admin || session.user.type === UserType.Vendor)) {
    query
      .select('users.id as ownerId', 'users.name as ownerName')
      .leftOuterJoin('affiliations', 'organizations.id', '=', 'affiliations.organization')
      .leftOuterJoin('users', 'affiliations.user', '=', 'users.id')
      .andWhere({ 'affiliations.membershipType': MembershipType.Owner });
  }
  const results = await query;
  // Only include ownership information for vendors' owned organizations.
  return Promise.all(results.map(async raw => {
    if (session.user && session.user.type === UserType.Vendor && raw.ownerId !== session.user.id) {
      raw = {
        ...raw,
        ownerId: undefined,
        ownerName: undefined
      };
    }
    return await rawOrganizationSlimToOrganizationSlim(connection, raw);
  }));
}

export async function createOrganization(connection: Connection, user: Id, organization: ValidatedOrgCreateRequestBody): Promise<Organization> {
  const now = new Date();
  const result = await connection.transaction(async trx => {
    // Create organization
    const [result] = await connection('organizations')
      .transacting(trx)
      .insert({
        ...organization,
        id: generateUuid(),
        active: true,
        createdAt: now,
        updatedAt: now
      }, ['*']);
    if (!result) {
      throw new Error('unable to create organization');
    }
    // Create affiliation
    await createAffiliation(trx, {
      user,
      organization: result.id,
      membershipType: MembershipType.Owner,
      membershipStatus: MembershipStatus.Active
    });
    return result;
  });
  return await readOneOrganization(connection, result.id);
}

export async function updateOrganization(connection: Connection, organization: Partial<ValidatedOrgUpdateRequestBody>): Promise<Organization> {
  const now = new Date();
  const [result] = await connection('organizations')
    .where({
      id: organization.id,
      active: true
    })
    .update({
      ...organization,
      updatedAt: now
    }, ['*']);
  if (!result) {
    throw new Error('unable to update organization');
  }
  return await readOneOrganization(connection, result.id, true);
}

export async function readOneOrganization(connection: Connection, id: Id, allowInactive = false): Promise<Organization> {
  const where = {
    'organizations.id': id,
    'affiliations.membershipType': MembershipType.Owner
  };
  if (!allowInactive) {
    (where as any)['organizations.active'] = true;
  }
  const result = await connection('organizations')
    .select('organizations.*', 'users.id as ownerId', 'users.name as ownerName')
    .leftOuterJoin('affiliations', 'organizations.id', '=', 'affiliations.organization')
    .leftOuterJoin('users', 'affiliations.user', '=', 'users.id')
    .where(where)
    .first();
  return await rawOrganizationToOrganization(connection, result);
}

export async function createAffiliation(connection: Connection, affiliation: ValidatedAffiliationCreateRequestBody): Promise<Affiliation> {
  const now = new Date();
  return await connection.transaction(async trx => {
    const [result] = await connection('affiliations')
      .transacting(trx)
      .insert({
        ...affiliation,
        id: generateUuid(),
        createdAt: now
      }, ['*']);

    if (!result) {
      throw new Error('unable to create affiliation');
    }

    // Mark any other affiliation for this user/org as INACTIVE
    await connection('affiliations')
      .transacting(trx)
      .where({
        user: affiliation.user,
        organization: affiliation.organization
      })
      .andWhereNot({
        id: result.id
      })
      .update({
        membershipStatus: MembershipStatus.Inactive
      });

    return result;
  });
}

export async function readManyAffiliations(connection: Connection, userId: Id): Promise<AffiliationSlim[]> {
  const results = await connection('affiliations')
    .join('organizations', 'affiliations.organization', '=', 'organizations.id')
    .select('affiliations.*')
    .where({
      'affiliations.user': userId,
      'organizations.active': true
    })
    .andWhereNot({ membershipStatus: MembershipStatus.Inactive });

  return Promise.all(results.map(async raw => rawAffiliationToAffiliationSlim(connection, raw)));
}

export async function readOneAffiliation(connection: Connection, user: Id, organization: Id): Promise<Affiliation> {
  const result = await connection('affiliations')
    .join('organizations', 'affiliations.organization', '=', 'organizations.id')
    .select('affiliations.*')
    .where({
      'affiliations.user': user,
      'affiliations.organization': organization
<<<<<<< HEAD
    })
    .andWhereNot({ 'affiliations.membershipStatus': MembershipStatus.Inactive })
    .andWhereNot({ 'organizations.active': false })
=======
    })
    .andWhereNot({
      'affiliations.membershipStatus': MembershipStatus.Inactive,
      'organizations.active': false
    })
>>>>>>> 8f55e951
    .orderBy('createdAt')
    .first();

  return result;
}

export async function readOneAffiliationById(connection: Connection, id: Id): Promise<Affiliation> {
  const result = await connection('affiliations')
    .join('organizations', 'affiliations.organization', '=', 'organizations.id')
    .select('affiliations.*')
    .where({ 'affiliations.id': id })
<<<<<<< HEAD
    .andWhereNot({ 'affiliations.membershipStatus': MembershipStatus.Inactive })
    .andWhereNot({ 'organizations.active': false })
=======
    .andWhereNot({
      'affiliations.membershipStatus': MembershipStatus.Inactive,
      'organizations.active': false
    })
>>>>>>> 8f55e951
    .first();

  return result;
}

interface RawAffiliationToAffiliationSlimParams {
  id: Id;
  user: Id;
  organization: Id;
  membershipType: MembershipType;
  createdAt: Date;
  updatedAt: Date;
}

export async function rawAffiliationToAffiliationSlim(connection: Connection, params: RawAffiliationToAffiliationSlimParams): Promise<AffiliationSlim> {
  const { id, organization: orgId, membershipType } = params;
  const organization = await readOneOrganization(connection, orgId);
  return {
    id,
    membershipType,
    organization: {
      id: organization.id,
      legalName: organization.legalName
    }
  };
}

export async function approveAffiliation(connection: Connection, id: Id): Promise<Affiliation> {
  const now = new Date();
  const [result] = await connection('affiliations')
    .update({
      membershipStatus: MembershipStatus.Active,
      updatedAt: now
    }, ['*'])
    .where({
      id
    })
    .whereIn('organization', function() {
      this.select('id')
          .from('organizations')
          .where({
            active: true
          });
    });
  if (!result) {
    throw new Error('unable to approve affiliation');
  }
  return result;
}

export async function deleteAffiliation(connection: Connection, id: Id): Promise<Affiliation> {
  const now = new Date();
  const [result] = await connection('affiliations')
    .update({
      membershipStatus: MembershipStatus.Inactive,
      updatedAt: now
    }, ['*'])
    .where({
      id
    })
    .whereIn('organization', function() {
      this.select('id')
          .from('organizations')
          .where({
            active: true
          });
    });
  if (!result) {
    throw new Error('unable to delete affiliation');
  }
  return result;
}

export async function isUserOwnerOfOrg(connection: Connection, user: User, orgId: Id): Promise<boolean> {
  if (!user) {
    return false;
  }
  const result = await connection('affiliations')
    .where ({ user: user.id, organization: orgId, membershipType: MembershipType.Owner })
    .first();

  return !!result;
}

export async function readActiveOwnerCount(connection: Connection, orgId: Id): Promise<number> {
  const result = await connection('affiliations')
    .join('organizations', 'affiliations.organization', '=', 'organizations.id')
    .select('affiliations.*')
    .where({
      'affiliations.organization': orgId,
      'affiliations.membershipType': MembershipType.Owner,
      'affiliations.membershipStatus': MembershipStatus.Active,
      'organizations.active': true
    });
  return result ? result.length : 0;
}

export async function readOneFileById(connection: Connection, id: Id): Promise<FileRecord | null> {
  const result: FileRecord = await connection('files')
    .where({ id })
    .select(['name', 'id', 'createdAt', 'fileBlob'])
    .first();
  return result ? result : null;
}

export async function readOneFileBlob(connection: Connection, hash: string): Promise<FileBlob> {
  const result = await connection('fileBlobs')
    .where({ hash })
    .first();
  return result || null;
}

export async function createFile(connection: Connection, fileRecord: ValidatedFileCreateRequestBody, userId: Id): Promise<FileRecord> {
  const now = new Date();
  return await connection.transaction(async trx => {
    const fileData: Buffer = await new Promise((resolve, reject) => {
      readFile(fileRecord.path, (err, data) => {
        if (err) {
          reject(new Error('error reading file'));
        }
        resolve(data);
      });
    });
    const fileHash = hashFile(fileRecord.name, fileData);
    let fileBlob = await readOneFileBlob(connection, fileHash);
    // Create a new blob if it doesn't already exist.
    if (!fileBlob) {
      [fileBlob] = await connection('fileBlobs')
        .transacting(trx)
        .insert({
          hash: fileHash,
          blob: fileData
        }, ['*']);
    }
    // Insert the file record.
    const [file] = await connection('files')
      .transacting(trx)
      .insert({
        name: fileRecord.name,
        id: generateUuid(),
        createdAt: now,
        createdBy: userId,
        fileBlob: fileBlob.hash
      }, ['name', 'id', 'createdAt', 'fileBlob']);

    // Insert values for permissions defined in metadata
    // TODO this will fail if permissions aren't experessed as a set (may have duplicate perms)
    for (const permission of fileRecord.permissions) {
      switch (permission.tag) {
        case 'any':
          await connection('filePermissionsPublic')
            .transacting(trx)
            .insert({
              file: file.id
            });
          break;

        case 'user':
          await connection('filePermissionsUser')
            .transacting(trx)
            .insert({
              user: permission.value,
              file: file.id
            });
          break;

        case 'userType':
          await connection('filePermissionsUserType')
            .transacting(trx)
            .insert({
              userType: permission.value,
              file: file.id
            });
          break;
      }
    }

    return file;
  });
}

export async function hasFilePermission(connection: Connection, session: Session, id: string): Promise<boolean> {
  const query = connection('files')
    .where({ id });

  if (!session.user) {
    query
      .innerJoin('filePermissionsPublic as p', 'p.file', '=', 'files.id');
  } else {
    query
      .innerJoin('filePermissionsPublic as p', 'p.file', '=', 'files.id')
      .leftOuterJoin('filePermissionsUser as u', 'u.file', '=', 'files.id')
      .leftOuterJoin('filePermissionsUserType as ut', 'ut.file', '=', 'files.id')
      .where({ 'u.user': session.user.id })
      .orWhere({ 'ut.userType': session.user.type })
      .orWhere({ 'files.createdBy': session.user.id });
  }

  const results = await query;
  return results.length > 0;
}<|MERGE_RESOLUTION|>--- conflicted
+++ resolved
@@ -28,11 +28,7 @@
   return await rawUserToUser(connection, result);
 }
 
-<<<<<<< HEAD
 export async function updateUser(connection: Connection, userInfo: Omit<Partial<User>, 'avatarImageFile'> & { id: Id, avatarImageFile?: Id }): Promise<User> {
-=======
-export async function updateUser(connection: Connection, userInfo: Partial<Omit<User, 'avatarImageFile'> & { avatarImageFile: Id }>): Promise<User> {
->>>>>>> 8f55e951
   const now = new Date();
   const [result] = await connection('users')
     .where({ id: userInfo.id })
@@ -350,17 +346,11 @@
     .where({
       'affiliations.user': user,
       'affiliations.organization': organization
-<<<<<<< HEAD
-    })
-    .andWhereNot({ 'affiliations.membershipStatus': MembershipStatus.Inactive })
-    .andWhereNot({ 'organizations.active': false })
-=======
     })
     .andWhereNot({
       'affiliations.membershipStatus': MembershipStatus.Inactive,
       'organizations.active': false
     })
->>>>>>> 8f55e951
     .orderBy('createdAt')
     .first();
 
@@ -372,15 +362,10 @@
     .join('organizations', 'affiliations.organization', '=', 'organizations.id')
     .select('affiliations.*')
     .where({ 'affiliations.id': id })
-<<<<<<< HEAD
-    .andWhereNot({ 'affiliations.membershipStatus': MembershipStatus.Inactive })
-    .andWhereNot({ 'organizations.active': false })
-=======
     .andWhereNot({
       'affiliations.membershipStatus': MembershipStatus.Inactive,
       'organizations.active': false
     })
->>>>>>> 8f55e951
     .first();
 
   return result;
