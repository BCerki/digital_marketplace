import { generateUuid } from 'back-end/lib';
import { makeDomainLogger } from 'back-end/lib/logger';
import { console as consoleAdapter } from 'back-end/lib/logger/adapters';
import { readCWUProposalHistory, readCWUProposalScore, readOneCWUProposal as hasReadPermissionCWUProposal } from 'back-end/lib/permissions';
import { hashFile } from 'back-end/lib/resources/file';
import { readFile } from 'fs';
import Knex from 'knex';
import { Addendum } from 'shared/lib/resources/addendum';
import { Affiliation, AffiliationSlim, MembershipStatus, MembershipType } from 'shared/lib/resources/affiliation';
import { FileBlob, FilePermissions, FileRecord } from 'shared/lib/resources/file';
import { CreateCWUOpportunityStatus, CWUOpportunity, CWUOpportunityEvent, CWUOpportunityHistoryRecord, CWUOpportunitySlim, CWUOpportunityStatus, privateOpportunitiesStatuses, publicOpportunityStatuses } from 'shared/lib/resources/opportunity/code-with-us';
import { Organization, OrganizationSlim } from 'shared/lib/resources/organization';
import { CreateCWUProposalStatus, CreateIndividualProponentRequestBody, CWUIndividualProponent, CWUProposal, CWUProposalEvent, CWUProposalHistoryRecord, CWUProposalSlim, CWUProposalStatus, isCWUProposalStatusVisibleToGovernment, isRankableCWUProposalStatus, UpdateProponentRequestBody } from 'shared/lib/resources/proposal/code-with-us';
import { AuthenticatedSession, Session } from 'shared/lib/resources/session';
import { CWUOpportunitySubscriber } from 'shared/lib/resources/subscribers/code-with-us';
import { User, UserSlim, UserStatus, UserType } from 'shared/lib/resources/user';
import { adt, ADT, Id } from 'shared/lib/types';
import { getValidValue, invalid, isInvalid, isValid, valid, Validation } from 'shared/lib/validation';

const logger = makeDomainLogger(consoleAdapter, 'back-end');

export type Connection = Knex;

type Transaction = Knex.Transaction;

export const ERROR_MESSAGE = 'Database error.';

type DatabaseValidation<Valid> = Validation<Valid, null>;

type DbFn<Args extends unknown[], Valid> = (connection: Connection, ...args: Args) => Promise<DatabaseValidation<Valid>>;

function tryDb<Args extends unknown[], Valid>(fn: DbFn<Args, Valid>): DbFn<Args, Valid> {
  return async (connection, ...args) => {
    try {
      return await fn(connection, ...args);
    } catch (e) {
      logger.error('database operation failed', {
        message: e.message,
        stack: e.stack
      });
      return invalid(null);
    }
  };
}

type CreateUserParams = Omit<Partial<User>, 'avatarImageFile'> & { createdAt?: Date, updatedAt?: Date, avatarImageFile?: Id };

export const createUser = tryDb<[CreateUserParams], User>(async (connection, user) => {
  const now = new Date();
  const [result] = await connection<RawUser>('users')
    .insert({
      ...user,
      id: generateUuid(),
      createdAt: now,
      updatedAt: now
    } as CreateUserParams, '*');
  if (!result) {
    throw new Error('unable to create user');
  }
  return valid(await rawUserToUser(connection, result));
});

type UpdateUserParams = Omit<Partial<User>, 'avatarImageFile'> & { updatedAt?: Date, avatarImageFile?: Id };

export const updateUser = tryDb<[UpdateUserParams], User>(async (connection, user) => {
  const now = new Date();
  const [result] = await connection<RawUser>('users')
  .where({ id: user && user.id })
  .update({
    ...user,
    updatedAt: now
  } as UpdateUserParams, '*');
  if (!result) {
    throw new Error('unable to update user');
  }
  return valid(await rawUserToUser(connection, result));
});

export const readOneUser = tryDb<[Id], User | null>(async (connection, id) => {
  const result = await connection<RawUser>('users')
    .where({ id })
    .first();
  return valid(result ? await rawUserToUser(connection, result) : null);
});

export const readOneUserByEmail = tryDb<[string, boolean?], User | null>(async (connection, email, allowInactive = false) => {
  const where = {
    email,
    status: (allowInactive ? '*' : UserStatus.Active)
  };
  const result: RawUser = await connection('users')
    .where(where)
    .first();
  return valid(result ? await rawUserToUser(connection, result) : null);
});

export const readOneUserSlim = tryDb<[Id], UserSlim | null>(async (connection, id) => {
  const result = await connection<UserSlim>('users')
    .where({ id })
    .select('id', 'name')
    .first();
  return valid(result ? result : null);
});

export const readManyUsers = tryDb<[], User[]>(async (connection) => {
  const results = await connection<RawUser>('users').select();
  return valid(await Promise.all(results.map(async raw => await rawUserToUser(connection, raw))));
});

export const readManyUsersNotificationsOn = tryDb<[], User[]>(async (connection) => {
  const results = await connection<RawUser>('users')
    .whereNotNull('notificationsOn')
    .select('*');
  return valid(await Promise.all(results.map(async raw => await rawUserToUser(connection, raw))));
});

interface RawUser extends Omit<User, 'avatarImageFile'> {
  avatarImageFile: Id | null;
}

export async function rawUserToUser(connection: Connection, params: RawUser): Promise<User> {
  const { avatarImageFile: fileId, ...restOfRawUser } = params;
  const avatarImageFile = fileId ? getValidValue(await readOneFileById(connection, fileId), null) : null;
  return {
    ...restOfRawUser,
    avatarImageFile
  };
}

export const findOneUserByTypeAndUsername = tryDb<[UserType.Vendor | UserType.Government, string], User | null>(async (connection, userType, idpUsername) => {
  const query = connection<User>('users')
    .where({ type: userType, idpUsername })
    // Support querying admin statuses even if the desired user could be a vendor.
    // This is useful for development purposes.
    .orWhere({ type: UserType.Admin, idpUsername });
  const result = await query.first();
  return valid(result ? result : null);
});

interface RawSessionToSessionParams {
  id: Id;
  accessToken?: string;
  user?: Id;
}

async function rawSessionToSession(connection: Connection, params: RawSessionToSessionParams): Promise<Session> {
  const session = {
    id: params.id,
    accessToken: params.accessToken
  };
  if (params.user) {
    const dbResult = await readOneUser(connection, params.user);
    if (isValid(dbResult) && dbResult.value) {
      return {
        ...session,
        user: dbResult.value
      };
    }
  }
  return session;
}

export const createAnonymousSession = tryDb<[], Session>(async (connection) => {
  const now = new Date();
  const [result] = await connection<Session>('sessions')
    .insert({
      id: generateUuid(),
      createdAt: now,
      updatedAt: now
    } as Session, '*');
  if (!result) {
    throw new Error('unable to create anonymous session');
  }
  return valid(await rawSessionToSession(connection, {
    id: result.id
  }));
});

export const readOneSession = tryDb<[Id], Session>(async (connection, id) => {
  const result = await connection<RawSessionToSessionParams>('sessions')
    .where({ id })
    .first();

  if (!result) { return await createAnonymousSession(connection); }
  return valid(await rawSessionToSession(connection, {
    id: result.id,
    accessToken: result.accessToken,
    user: result.user
  }));
});

type UpdateSessionParams = Omit<Session, 'user'> & { user: Id, updatedAt?: Date };

export const updateSession = tryDb<[UpdateSessionParams], Session>(async (connection, session) => {
  const now = new Date();
  const [result] = await connection<UpdateSessionParams>('sessions')
    .where({ id: session && session.id })
    .update({
      ...session,
      updatedAt: now
    } as UpdateSessionParams, '*');
  if (!result) {
    throw new Error('unable to update session');
  }
  return valid(await rawSessionToSession(connection, {
    id: result.id,
    accessToken: result.accessToken,
    user: result.user
  }));
});

export const deleteSession = tryDb<[Id], null>(async (connection, id) => {
  await connection('sessions')
    .where({ id })
    .delete();
  return valid(null);
});

interface RawOrganization extends Omit<Organization, 'logoImageFile' | 'owner'> {
  logoImageFile: Id;
  ownerId: Id;
  ownerName: string;
}

async function rawOrganizationToOrganization(connection: Connection, raw: RawOrganization): Promise<Organization> {
  const { logoImageFile, ownerId, ownerName, ...restOfRawOrg } = raw;
  let fetchedLogoFile: FileRecord | undefined;
  if (logoImageFile) {
    const dbResult = await readOneFileById(connection, logoImageFile);
    if (isInvalid(dbResult) || !dbResult.value) {
      throw new Error(ERROR_MESSAGE);
    }
    fetchedLogoFile = dbResult.value;
  }
  return {
    ...restOfRawOrg,
    logoImageFile: fetchedLogoFile,
    owner: {
      id: ownerId,
      name: ownerName
    }
  };
}

interface RawOrganizationSlim extends Omit<OrganizationSlim, 'logoImageFile' | 'owner'> {
  logoImageFile?: Id;
  ownerId?: Id;
  ownerName?: string;
}

async function rawOrganizationSlimToOrganizationSlim(connection: Connection, raw: RawOrganizationSlim): Promise<OrganizationSlim> {
  const { logoImageFile, ownerId, ownerName, ...restOfRawOrg } = raw;
  let fetchedLogoImageFile: FileRecord | undefined;
  if (logoImageFile) {
    const dbResult = await readOneFileById(connection, logoImageFile);
    if (isInvalid(dbResult) || !dbResult.value) {
      throw new Error(ERROR_MESSAGE);
    }
    fetchedLogoImageFile = dbResult.value;
  }
  return {
    ...restOfRawOrg,
    logoImageFile: fetchedLogoImageFile,
    owner: ownerId && ownerName
      ? { id: ownerId, name: ownerName }
      : undefined
  };
}

/**
 * Return all organizations from the database.
 *
 * If the user is:
 *
 * - An admin: Include owner information for all organizations.
 * - A vendor: Include owner information only for owned organizations.
 */
export const readManyOrganizations = tryDb<[Session], OrganizationSlim[]>(async (connection, session) => {
  const query = connection('organizations')
    .select('organizations.id', 'legalName', 'logoImageFile')
    .where({ active: true });
  // If a user is attached to this session, we need to add owner info to some or all of the orgs
  if (session && session.user && (session.user.type === UserType.Admin || session.user.type === UserType.Vendor)) {
    query
      .select('users.id as ownerId', 'users.name as ownerName')
      .leftOuterJoin('affiliations', 'organizations.id', '=', 'affiliations.organization')
      .leftOuterJoin('users', 'affiliations.user', '=', 'users.id')
      .andWhere({ 'affiliations.membershipType': MembershipType.Owner });
  }
  const results = await query as RawOrganizationSlim[];
  // Only include ownership information for vendors' owned organizations.
  return valid(await Promise.all(results.map(async raw => {
    if (session && session.user && session.user.type === UserType.Vendor && raw.ownerId !== session.user.id) {
      raw = {
        ...raw,
        ownerId: undefined,
        ownerName: undefined
      };
    }
    return await rawOrganizationSlimToOrganizationSlim(connection, raw);
  })));
});

type CreateOrganizationParams = Partial<Omit<Organization, 'logoImageFile'>> & { logoImageFile?: Id };

export const createOrganization = tryDb<[Id, CreateOrganizationParams], Organization>(async (connection, user, organization) => {
  const now = new Date();
  const result: RawOrganization = await connection.transaction(async trx => {
    // Create organization
    const [result] = await connection<CreateOrganizationParams>('organizations')
      .transacting(trx)
      .insert({
        ...organization,
        id: generateUuid(),
        active: true,
        createdAt: now,
        updatedAt: now
      } as CreateOrganizationParams, ['*']);
    if (!result || !user) {
      throw new Error('unable to create organization');
    }
    // Create affiliation
    await createAffiliation(trx, {
      user,
      organization: result.id,
      membershipType: MembershipType.Owner,
      membershipStatus: MembershipStatus.Active
    });
    return result;
  });
  const dbResult = await readOneOrganization(connection, result.id);
  if (isInvalid(dbResult) || !dbResult.value) {
    throw new Error('unable to create organization');
  }
  return valid(dbResult.value);
});

type UpdateOrganizationParams = Partial<Omit<Organization, 'logoImageFile'>> & { logoImageFile?: Id };

export const updateOrganization = tryDb<[UpdateOrganizationParams], Organization>(async (connection, organization) => {
  const now = new Date();
  const [result] = await connection<UpdateOrganizationParams>('organizations')
    .where({
      id: organization && organization.id,
      active: true
    })
    .update({
      ...organization,
      updatedAt: now
    } as UpdateOrganizationParams, '*');
  if (!result || !result.id) {
    throw new Error('unable to update organization');
  }
  const dbResult = await readOneOrganization(connection, result.id, true);
  if (isInvalid(dbResult) || !dbResult.value) {
    throw new Error('unable to update organization');
  }
  return valid(dbResult.value);
});

export const readOneOrganization = tryDb<[Id, boolean?], Organization | null>(async (connection, id, allowInactive = false) => {
  const where = {
    'organizations.id': id,
    'affiliations.membershipType': MembershipType.Owner
  };
  if (!allowInactive) {
    (where as any)['organizations.active'] = true;
  }
  const result = await connection<RawOrganization>('organizations')
    .select('organizations.*', 'users.id as ownerId', 'users.name as ownerName')
    .leftOuterJoin('affiliations', 'organizations.id', '=', 'affiliations.organization')
    .leftOuterJoin('users', 'affiliations.user', '=', 'users.id')
    .where(where)
    .first() as RawOrganization;
  return valid(result ? await rawOrganizationToOrganization(connection, result) : null);
});

type CreateAffiliationParams = Partial<Omit<Affiliation, 'user' | 'organization'>> & { user: Id, organization: Id };

export const createAffiliation = tryDb<[CreateAffiliationParams], Affiliation>(async (connection, affiliation) => {
  const now = new Date();
  if (!affiliation) {
    throw new Error('unable to create affiliation');
  }

  const [result] = await connection<RawAffiliation>('affiliations')
    .insert({
      ...affiliation,
      id: generateUuid(),
      createdAt: now,
      updatedAt: now
    } as RawAffiliation, '*');

  if (!result) {
    throw new Error('unable to create affiliation');
  }

  // TODO: send invitation email once emails notifications are in place.
  return valid(await rawAffiliationToAffiliation(connection, result));
});

export const readManyAffiliations = tryDb<[Id], AffiliationSlim[]>(async (connection, userId) => {
    const results: RawAffiliation[] = await connection<RawAffiliation>('affiliations')
      .join('organizations', 'affiliations.organization', '=', 'organizations.id')
      .select('affiliations.*')
      .where({
        'affiliations.user': userId,
        'organizations.active': true
      })
      .andWhereNot({ membershipStatus: MembershipStatus.Inactive });
    return valid(await Promise.all(results.map(async raw => await rawAffiliationToAffiliationSlim(connection, raw))));
});

export const readOneAffiliation = tryDb<[Id, Id], Affiliation | null>(async (connection, user, organization) => {
  const result = await connection<RawAffiliation>('affiliations')
    .join('organizations', 'affiliations.organization', '=', 'organizations.id')
    .select<RawAffiliation>('affiliations.*')
    .where({
      'affiliations.user': user,
      'affiliations.organization': organization
    })
    .andWhereNot({
      'affiliations.membershipStatus': MembershipStatus.Inactive,
      'organizations.active': false
    })
    .orderBy('createdAt')
    .first();

  return valid(result ? await rawAffiliationToAffiliation(connection, result) : null);
});

export const readOneAffiliationById = tryDb<[Id], Affiliation | null>(async (connection, id) => {
  const result = await connection<RawAffiliation>('affiliations')
    .join('organizations', 'affiliations.organization', '=', 'organizations.id')
    .select<RawAffiliation>('affiliations.*')
    .where({ 'affiliations.id': id })
    .andWhereNot({
      'affiliations.membershipStatus': MembershipStatus.Inactive,
      'organizations.active': false
    })
    .first();

  return valid(result ? await rawAffiliationToAffiliation(connection, result) : null);
});

interface RawAffiliation {
  id: Id;
  user: Id;
  organization: Id;
  membershipType: MembershipType;
  membershipStatus: MembershipStatus;
  createdAt: Date;
  updatedAt: Date;
}

async function rawAffiliationToAffiliationSlim(connection: Connection, params: RawAffiliation): Promise<AffiliationSlim> {
  const { id, organization: orgId, membershipType } = params;
  const organization = getValidValue(await readOneOrganization(connection, orgId), null);
  if (!organization) {
    throw new Error('unable to process affiliation'); // Will be caught by calling function
  }
  return {
    id,
    membershipType,
    organization: {
      id: organization.id,
      legalName: organization.legalName
    }
  };
}

async function rawAffiliationToAffiliation(connection: Connection, params: RawAffiliation): Promise<Affiliation> {
  const { user: userId, organization: orgId } = params;
  const organization = getValidValue(await readOneOrganization(connection, orgId), null);
  const user = getValidValue(await readOneUser(connection, userId), null);
  if (!user || !organization) {
    throw new Error('unable to process affiliation'); // Will be caught by calling function
  }
  return {
    ...params,
    user,
    organization
  };
}

export const approveAffiliation = tryDb<[Id], Affiliation>(async (connection, id) => {
  const now = new Date();
  const [result] = await connection<RawAffiliation>('affiliations')
    .update({
      membershipStatus: MembershipStatus.Active,
      updatedAt: now
    } as RawAffiliation, '*')
    .where({
      id
    })
    .whereIn('organization', function() {
      this.select('id')
          .from('organizations')
          .where({
            active: true
          });
    });
  if (!result) {
    throw new Error('unable to approve affiliation');
  }
  return valid(await rawAffiliationToAffiliation(connection, result));
});

export const deleteAffiliation = tryDb<[Id], Affiliation>(async (connection, id) => {
  const now = new Date();
  const [result] = await connection<RawAffiliation>('affiliations')
    .update({
      membershipStatus: MembershipStatus.Inactive,
      updatedAt: now
    } as RawAffiliation, '*')
    .where({
      id
    })
    .whereIn('organization', function() {
      this.select('id')
          .from('organizations')
          .where({
            active: true
          });
    });
  if (!result) {
    throw new Error('unable to delete affiliation');
  }
  return valid(await rawAffiliationToAffiliation(connection, result));
});

export async function isUserOwnerOfOrg(connection: Connection, user: User, orgId: Id): Promise<boolean> {
  if (!user) {
    return false;
  }
  const result = await connection<RawAffiliation>('affiliations')
    .where ({ user: user.id, organization: orgId, membershipType: MembershipType.Owner })
    .first();

  return !!result;
}

export async function readActiveOwnerCount(connection: Connection, orgId: Id): Promise<number> {
  try {
    const result = await connection('affiliations')
    .join('organizations', 'affiliations.organization', '=', 'organizations.id')
    .select<RawAffiliation[]>('affiliations.*')
    .where({
      'affiliations.organization': orgId,
      'affiliations.membershipType': MembershipType.Owner,
      'affiliations.membershipStatus': MembershipStatus.Active,
      'organizations.active': true
    });
    return result ? result.length : 0;
  } catch (exception) {
    return 0;
  }
}

export const readOneFileById = tryDb<[Id], FileRecord | null>(async (connection, id) => {
  const result = await connection<FileRecord>('files')
    .where({ id })
    .select(['name', 'id', 'createdAt', 'fileBlob'])
    .first();
  return valid(result ? result : null);
});

export const readOneFileBlob = tryDb<[string], FileBlob | null>(async (connection, hash) => {
  const result = await connection<FileBlob>('fileBlobs')
    .where({ hash })
    .first();
  return valid(result || null);
});

type CreateFileParams = Partial<FileRecord> & { path: string, permissions: Array<FilePermissions<Id, UserType>> };

export const createFile = tryDb<[CreateFileParams, Id], FileRecord>(async (connection, fileRecord, userId) => {
  const now = new Date();
  if (!fileRecord) {
    throw new Error('unable to create file');
  }
  return valid(await connection.transaction(async trx => {
    const fileData: Buffer = await new Promise((resolve, reject) => {
      readFile(fileRecord.path, (err, data) => {
        if (err) {
          reject(new Error('error reading file'));
        }
        resolve(data);
      });
    });
    if (!fileRecord.name) {
      throw new Error('unable to create file');
    }
    const fileHash = hashFile(fileRecord.name, fileData);
    const dbResult = await readOneFileBlob(connection, fileHash);
    if (isInvalid(dbResult)) {
      throw new Error('Database error');
    }
    let fileBlob = dbResult.value;
    // Create a new blob if it doesn't already exist.
    if (!fileBlob) {
      [fileBlob] = await connection('fileBlobs')
        .transacting(trx)
        .insert({
          hash: fileHash,
          blob: fileData
        }, ['*']);
    }
    // Insert the file record.
    const [file]: FileRecord[] = await connection('files')
      .transacting(trx)
      .insert({
        name: fileRecord.name,
        id: generateUuid(),
        createdAt: now,
        createdBy: userId,
        fileBlob: fileBlob && fileBlob.hash
      }, ['name', 'id', 'createdAt', 'fileBlob']);

    // Insert values for permissions defined in metadata
    for (const permission of fileRecord.permissions) {
      switch (permission.tag) {
        case 'any':
          await connection('filePermissionsPublic')
            .transacting(trx)
            .insert({
              file: file.id
            });
          break;

        case 'user':
          await connection('filePermissionsUser')
            .transacting(trx)
            .insert({
              user: permission.value,
              file: file.id
            });
          break;

        case 'userType':
          await connection('filePermissionsUserType')
            .transacting(trx)
            .insert({
              userType: permission.value,
              file: file.id
            });
          break;
      }
    }
    return file;
  }));
});

export async function hasFilePermission(connection: Connection, session: Session, id: string): Promise<boolean> {
  try {
    const query = connection<FileRecord>('files')
      .where({ id });

    if (!session.user) {
      query
        .innerJoin('filePermissionsPublic as p', 'p.file', '=', 'files.id');
    } else {
      query
        .innerJoin('filePermissionsPublic as p', 'p.file', '=', 'files.id')
        .leftOuterJoin('filePermissionsUser as u', 'u.file', '=', 'files.id')
        .leftOuterJoin('filePermissionsUserType as ut', 'ut.file', '=', 'files.id')
        .where({ 'u.user': session.user.id, 'u.file': id })
        .orWhere({ 'ut.userType': session.user.type, 'ut.file': id })
        .orWhere({ 'files.createdBy': session.user.id, 'files.id': id });
    }

    const results = await query;
    return results.length > 0;
  } catch (exception) {
    return false;
  }
}

export async function hasAttachmentPermission(connection: Connection, session: Session, id: string): Promise<boolean> {
  // If file is an attachment on a publicly viewable opportunity, allow
  const results = await connection('cwuOpportunityAttachments as attachments')
    .innerJoin('cwuOpportunityVersions as versions', 'versions.id', '=', 'attachments.opportunityVersion')
    .innerJoin('cwuOpportunityStatuses as statuses', 'statuses.opportunity', '=' , 'versions.opportunity')
    .whereIn('statuses.status', publicOpportunityStatuses as CWUOpportunityStatus[])
    .andWhere({ 'attachments.file': id })
    .select('attachments.*');

  if (results.length > 0) {
    return true;
  }

  // If file is an attachment on a proposal, and requesting user has access to the proposal, allow
  if (session.user) {
    const rawProposals = await connection('cwuProposalAttachments as attachments')
      .innerJoin('cwuProposals as proposals', 'proposals.id', '=', 'attachments.proposal')
      .where({ 'attachments.file': id })
      .select<RawCWUProposal[]>('proposals.*');

    for (const rawProposal of rawProposals) {
      const proposal = await rawCWUProposalToCWUProposal(connection, session, rawProposal);
      if (await hasReadPermissionCWUProposal(connection, session, proposal)) {
        return true;
      }
    }
  }
  return false;
}

interface RawCWUOpportunitySlim extends Omit<CWUOpportunitySlim, 'createdBy' | 'updatedBy'> {
  createdBy?: Id;
  updatedBy?: Id;
}

async function rawCWUOpportunitySlimToCWUOpportunitySlim(connection: Connection, raw: RawCWUOpportunitySlim): Promise<CWUOpportunitySlim> {
  const { createdBy: createdById, updatedBy: updatedById, ...restOfRaw } = raw;
  const createdBy = createdById && getValidValue(await readOneUserSlim(connection, createdById), undefined) || undefined;
  const updatedBy = updatedById && getValidValue(await readOneUserSlim(connection, updatedById), undefined) || undefined;
  return {
    ...restOfRaw,
    createdBy,
    updatedBy
  };
}

interface RawCWUOpportunity extends Omit<CWUOpportunity, 'createdBy' | 'updatedBy' | 'attachments' | 'addenda'> {
  createdBy?: Id;
  updatedBy?: Id;
  attachments: Id[];
  addenda: Id[];
  versionId: string;
}

async function rawCWUOpportunityToCWUOpportunity(connection: Connection, raw: RawCWUOpportunity): Promise<CWUOpportunity> {
  const { createdBy: createdById, updatedBy: updatedById, attachments: attachmentIds, addenda: addendaIds, ...restOfRaw } = raw;
  const createdBy = createdById ? getValidValue(await readOneUserSlim(connection, createdById), undefined) : undefined;
  const updatedBy = updatedById ? getValidValue(await readOneUserSlim(connection, updatedById), undefined) : undefined;
  const attachments = await Promise.all(attachmentIds.map(async id => {
    const result = getValidValue(await readOneFileById(connection, id), null);
    if (!result) {
      throw new Error('unable to process opportunity'); // to be caught by calling function
    }
    return result;
  }));
  const addenda = await Promise.all(addendaIds.map(async id => {
    const result = getValidValue(await readOneCWUOpportunityAddendum(connection, id), null);
    if (!result) {
      throw new Error('unable to retrieve addenda'); // to be caught by calling function
    }
    return result;
  }));

  delete raw.versionId;

  return {
    ...restOfRaw,
    createdBy: createdBy || undefined,
    updatedBy: updatedBy || undefined,
    attachments,
    addenda
  };
}

function processForRole<T extends RawCWUOpportunity | RawCWUOpportunitySlim>(result: T, session: Session) {
  // Remove createdBy/updatedBy for non-admin or non-author
  if (!session.user || (session.user.type !== UserType.Admin &&
    session.user.id !== result.createdBy &&
    session.user.id !== result.updatedBy)) {
      delete result.createdBy;
      delete result.updatedBy;
  }
  return result;
}

export const readManyCWUOpportunities = tryDb<[Session], CWUOpportunitySlim[]>(async (connection, session) => {
  // Retrieve the opportunity and most recent opportunity status

  let query = connection<RawCWUOpportunitySlim>('cwuOpportunities as opp')
    // Join on latest CWU status
    .join<RawCWUOpportunitySlim>('cwuOpportunityStatuses as stat', function() {
      this
        .on('opp.id', '=', 'stat.opportunity')
        .andOn('stat.createdAt', '=',
          connection.raw('(select max("createdAt") from "cwuOpportunityStatuses" as stat2 where \
            stat2.opportunity = opp.id)'));
    })
    // Join on latest CWU version
    .join<RawCWUOpportunitySlim>('cwuOpportunityVersions as version', function() {
      this
        .on('opp.id', '=', 'version.opportunity')
        .andOn('version.createdAt', '=',
          connection.raw('(select max("createdAt") from "cwuOpportunityVersions" as version2 where \
            version2.opportunity = opp.id)'));
    })
    // Select fields for 'slim' opportunity
    .select<RawCWUOpportunitySlim[]>(
      'opp.id',
      'version.title',
      'opp.createdBy',
      'opp.createdAt',
      'version.createdAt as updatedAt',
      'version.createdBy as updatedBy',
      'stat.status'
    );

  if (!session.user || session.user.type === UserType.Vendor) {
    // Anonymous users and vendors can only see public opportunities
    query = query
      .whereIn('stat.status', publicOpportunityStatuses as CWUOpportunityStatus[]);
  } else if (session.user.type === UserType.Government) {
    // Gov users should only see private opportunities they own, and public opportunities
    query = query
      .whereIn('stat.status', publicOpportunityStatuses as CWUOpportunityStatus[])
      .orWhere(function() {
        this
          .whereIn('stat.status', privateOpportunitiesStatuses as CWUOpportunityStatus[])
          .andWhere({ 'opp.createdBy': session.user?.id });
      });
  } else {
    // Admin users can see both private and public opportunities
    query = query
      .whereIn('stat.status', [...publicOpportunityStatuses, ...privateOpportunitiesStatuses]);
  }
  const results = (await query).map(result => processForRole(result, session));
  return valid(await Promise.all(results.map(async raw => await rawCWUOpportunitySlimToCWUOpportunitySlim(connection, raw))));
});

export const readOneCWUOpportunitySlim = tryDb<[Id, Session], CWUOpportunitySlim | null>(async (connection, oppId, session) => {
  // Since slim opportunity requires the same joins, etc. as full to build, we query the full one, and reduce down to slim
  const dbResult = await readOneCWUOpportunity(connection, oppId, session);
  if (isInvalid(dbResult) || !dbResult.value) {
    throw new Error('unable to read opportunity');
  }

  const fullOpportunity = dbResult.value;
  const { id, createdAt, createdBy, updatedAt, updatedBy, title, proposalDeadline, status } = fullOpportunity;
  return valid({
    id,
    createdAt,
    createdBy,
    updatedAt,
    updatedBy,
    title,
    proposalDeadline,
    status
  });
});

export const readOneCWUOpportunity = tryDb<[Id, Session], CWUOpportunity | null>(async (connection, id, session) => {
  let query = connection<RawCWUOpportunity>('cwuOpportunities as opp')
    .where({ 'opp.id': id })
    // Join on latest CWU status
    .join<RawCWUOpportunity>('cwuOpportunityStatuses as stat', function() {
      this
        .on('opp.id', '=', 'stat.opportunity')
        .andOn('stat.createdAt', '=',
          connection.raw('(select max("createdAt") from "cwuOpportunityStatuses" as stat2 where \
            stat2.opportunity = opp.id and stat2.status is not null)'));
    })
    // Join on latest CWU version
    .join<RawCWUOpportunity>('cwuOpportunityVersions as version', function() {
      this
        .on('opp.id', '=', 'version.opportunity')
        .andOn('version.createdAt', '=',
          connection.raw('(select max("createdAt") from "cwuOpportunityVersions" as version2 where \
            version2.opportunity = opp.id)'));
    })
    .select<RawCWUOpportunity>(
      'opp.id',
      'opp.createdAt',
      'opp.createdBy',
      'version.id as versionId',
      'version.createdAt as updatedAt',
      'version.createdBy as updatedBy',
      'version.title',
      'version.teaser',
      'version.remoteOk',
      'version.remoteDesc',
      'version.location',
      'version.reward',
      'version.skills',
      'version.description',
      'version.proposalDeadline',
      'version.assignmentDate',
      'version.startDate',
      'version.completionDate',
      'version.submissionInfo',
      'version.acceptanceCriteria',
      'version.evaluationCriteria',
      'stat.status'
    );

  if (!session.user || session.user.type === UserType.Vendor) {
    // Anonymous users and vendors can only see public opportunities
    query = query
      .whereIn('stat.status', publicOpportunityStatuses as CWUOpportunityStatus[]);
  } else if (session.user.type === UserType.Government) {
    // Gov users should only see private opportunities they own, and public opportunities
    query = query
      .andWhere(function() {
        this
          .whereIn('stat.status', publicOpportunityStatuses as CWUOpportunityStatus[])
          .orWhere(function() {
            this
              .whereIn('stat.status', privateOpportunitiesStatuses as CWUOpportunityStatus[])
              .andWhere({ 'opp.createdBy': session.user?.id });
          });
      });
  } else {
    // Admin users can see both private and public opportunities
    query = query
      .whereIn('stat.status', [...publicOpportunityStatuses, ...privateOpportunitiesStatuses]);
  }

  let result = await query.first();

  // Query for attachment file ids
  if (result) {
    result = processForRole(result, session);
    result.attachments = (await connection<{ file: Id }>('cwuOpportunityAttachments')
      .where({ opportunityVersion: result.versionId })
      .select('file')).map(row => row.file);
    result.addenda = (await connection<{ id: Id }>('cwuOpportunityAddenda')
      .where({ opportunity: id })
      .select('id')).map(row => row.id);
  }

  // Get published date if applicable
  if (result) {
    const publishedDate = await connection<{ createdAt: Date}>('cwuOpportunityStatuses')
      .where({ opportunity: result.id, status: CWUOpportunityStatus.Published })
      .select('createdAt')
      .orderBy('createdAt', 'asc')
      .first();

    result.publishedAt = publishedDate?.createdAt;
  }

  // Add on subscription flag, if authenticated user
  if (result && session.user) {
    const subscription = await connection<RawCWUOpportunitySubscriber>('cwuOpportunitySubscribers')
      .where({ opportunity: result.id, user: session.user.id })
      .first();
    result.subscribed = !!subscription;
  }

  // If admin/owner, add on list of change records
  if (result && session.user && (session.user.type === UserType.Admin || result.createdBy === session.user.id)) {
    const rawStatusArray = await connection<RawCWUOpportunityHistoryRecord>('cwuOpportunityStatuses')
      .where({ opportunity: result.id })
      .orderBy('createdAt', 'desc');

    result.history = await Promise.all(rawStatusArray.map(async raw => await rawCWUOpportunityHistoryRecordToCWUOpportunityHistoryRecord(connection, session, raw)));
  }

  return valid(result ? await rawCWUOpportunityToCWUOpportunity(connection, result) : null);
});

interface RawCWUOpportunityAddendum extends Omit<Addendum, 'createdBy'> {
  createdBy?: Id;
}

async function rawCWUOpportunityAddendumToCWUOpportunityAddendum(connection: Connection, raw: RawCWUOpportunityAddendum): Promise<Addendum> {
  const { createdBy: createdById, ...restOfRaw } = raw;
  const createdBy = createdById ? getValidValue(await readOneUserSlim(connection, createdById), undefined) : undefined;

  return {
    ...restOfRaw,
    createdBy: createdBy || undefined
  };
}

export const readOneCWUOpportunityAddendum = tryDb<[Id], Addendum>(async (connection, id) => {
  const result = await connection<RawCWUOpportunityAddendum>('cwuOpportunityAddenda')
    .where({ id })
    .first();

  if (!result) {
    throw new Error('unable to read addendum');
  }

  return valid(await rawCWUOpportunityAddendumToCWUOpportunityAddendum(connection, result));
});

interface CreateCWUOpportunityParams extends Omit<CWUOpportunity, 'createdBy' | 'createdAt' | 'updatedAt' | 'updatedBy' | 'status' | 'id' | 'addenda'> {
  status: CreateCWUOpportunityStatus;
}

interface RootOpportunityRecord {
  id: Id;
  createdAt: Date;
  createdBy: Id;
}

interface OpportunityVersionRecord extends Omit<CreateCWUOpportunityParams, 'status'> {
  id: Id;
  opportunity: Id;
  createdAt: Date;
  createdBy: Id;
}

async function createCWUOpportunityAttachments(connection: Connection, trx: Transaction, oppVersionId: Id, attachments: FileRecord[]) {
  for (const attachment of attachments) {
    const [attachmentResult] = await connection('cwuOpportunityAttachments')
      .transacting(trx)
      .insert({
        opportunityVersion: oppVersionId,
        file: attachment.id
      }, '*');
    if (!attachmentResult) {
      throw new Error('Unable to create opportunity attachment');
    }
  }
}

export const createCWUOpportunity = tryDb<[CreateCWUOpportunityParams, AuthenticatedSession], CWUOpportunity>(async (connection, opportunity, session) => {
  // Create root opportunity record
  const now = new Date();
  const opportunityId = await connection.transaction(async trx => {
    const [rootOppRecord] = await connection<RootOpportunityRecord>('cwuOpportunities')
      .transacting(trx)
      .insert({
        id: generateUuid(),
        createdAt: now,
        createdBy: session.user.id
      }, '*');

    if (!rootOppRecord) {
      throw new Error('unable to create opportunity root record');
    }

    // Create initial opportunity version
    const { attachments, status, ...restOfOpportunity } = opportunity;
    const [oppVersionRecord] = await connection<OpportunityVersionRecord>('cwuOpportunityVersions')
      .transacting(trx)
      .insert({
        ...restOfOpportunity,
        id: generateUuid(),
        opportunity: rootOppRecord.id,
        createdAt: now,
        createdBy: session.user.id
      }, '*');

    if (!oppVersionRecord) {
      throw new Error('unable to create opportunity version');
    }

    // Create initial opportunity status record (Draft)
    await connection('cwuOpportunityStatuses')
      .transacting(trx)
      .insert({
        id: generateUuid(),
        opportunity: rootOppRecord.id,
        createdAt: now,
        createdBy: session.user.id,
        status,
        note: ''
      }, '*');

    // Create attachment records
    await createCWUOpportunityAttachments(connection, trx, oppVersionRecord.id, attachments);

    return rootOppRecord.id;
  });

  const dbResult = await readOneCWUOpportunity(connection, opportunityId, session);
  if (isInvalid(dbResult) || !dbResult.value) {
    throw new Error('unable to create opportunity');
  }
  return valid(dbResult.value);
});

export async function isCWUOpportunityAuthor(connection: Connection, user: User, id: Id): Promise<boolean> {
  try {
    const result = await connection<RawCWUOpportunity>('cwuOpportunities')
      .select('*')
      .where({ id, createdBy: user.id });
    return !!result && result.length > 0;
  } catch (exception) {
    return false;
  }
}

type UpdateCWUOpportunityParams = Partial<CWUOpportunity>;

export const updateCWUOpportunityVersion = tryDb<[UpdateCWUOpportunityParams, AuthenticatedSession], CWUOpportunity>(async (connection, opportunity, session) => {
  const now = new Date();
  const { attachments, ...restOfOpportunity } = opportunity;
  const oppVersion = await connection.transaction(async trx => {
    const [oppVersion] = await connection<OpportunityVersionRecord>('cwuOpportunityVersions')
      .transacting(trx)
      .insert({
        ...restOfOpportunity,
        opportunity: restOfOpportunity.id,
        id: generateUuid(),
        createdAt: now,
        createdBy: session.user.id
      }, '*');

    if (!oppVersion) {
      throw new Error('unable to update opportunity');
    }
    await createCWUOpportunityAttachments(connection, trx, oppVersion.id, attachments || []);

    // Add an 'edit' change record
    await connection<RawCWUOpportunityHistoryRecord & { opportunity: Id }>('cwuOpportunityStatuses')
      .insert({
        id: generateUuid(),
        opportunity: restOfOpportunity.id,
        createdAt: now,
        createdBy: session.user.id,
        event: CWUOpportunityEvent.Edited,
        note: ''
      });

    return oppVersion;
  });
  const dbResult = await readOneCWUOpportunity(connection, oppVersion.opportunity, session);
  if (isInvalid(dbResult) || !dbResult.value) {
    throw new Error('unable to update opportunity');
  }
  return valid(dbResult.value);
});

interface RawCWUOpportunityHistoryRecord extends Omit<CWUOpportunityHistoryRecord, 'createdBy' | 'type'> {
  createdBy: Id;
  status?: CWUOpportunityStatus;
  event?: CWUOpportunityEvent;
}

async function rawCWUOpportunityHistoryRecordToCWUOpportunityHistoryRecord(connection: Connection, session: Session, raw: RawCWUOpportunityHistoryRecord): Promise<CWUOpportunityHistoryRecord> {
  const { createdBy: createdById, status, event, ...restOfRaw } = raw;
  const createdBy = getValidValue(await readOneUserSlim(connection, createdById), undefined);

  if (!createdBy || (!status && !event)) {
    throw new Error('unable to process opportunity status record');
  }

  return {
    ...restOfRaw,
    createdBy,
    type: status ? adt('status', status as CWUOpportunityStatus) : adt('event', event as CWUOpportunityEvent)
  };
}

export const updateCWUOpportunityStatus = tryDb<[Id, CWUOpportunityStatus, string, AuthenticatedSession], CWUOpportunity>(async (connection, id, status, note, session) => {
  const now = new Date();
  const [result] = await connection<RawCWUOpportunityHistoryRecord & { opportunity: Id }>('cwuOpportunityStatuses')
    .insert({
      id: generateUuid(),
      opportunity: id,
      createdAt: now,
      createdBy: session.user.id,
      status,
      note
    }, '*');

  if (!result) {
    throw new Error('unable to update opportunity');
  }

  const dbResult = await readOneCWUOpportunity(connection, id, session);
  if (isInvalid(dbResult) || !dbResult.value) {
    throw new Error('unable to update opportunity');
  }

  return valid(dbResult.value);
});

interface CWUOpportunityAddendumRecord {
  id: Id;
  opportunity: Id;
  description: string;
  createdBy: string;
  createdAt: Date;
}

export const addCWUOpportunityAddendum = tryDb<[Id, string, AuthenticatedSession], CWUOpportunity>(async (connection, id, addendumText, session) => {
  const now = new Date();
  await connection.transaction(async trx => {
    const [addendum] = await connection<CWUOpportunityAddendumRecord>('cwuOpportunityAddenda')
      .transacting(trx)
      .insert({
        id: generateUuid(),
        opportunity: id,
        description: addendumText,
        createdBy: session.user.id,
        createdAt: now
      }, '*');

    if (!addendum) {
      throw new Error('unable to add addendum');
    }

    // Add a history record for the addendum addition
    await connection<RawCWUOpportunityHistoryRecord & { opportunity: Id }>('cwuOpportunityStatuses')
      .transacting(trx)
      .insert({
        id: generateUuid(),
        opportunity: id,
        createdAt: now,
        createdBy: session.user.id,
        event: CWUOpportunityEvent.AddendumAdded,
        note: ''
      });
  });

  const dbResult = await readOneCWUOpportunity(connection, id, session);
  if (isInvalid(dbResult) || !dbResult.value) {
    throw new Error('unable to add addendum');
  }
  return valid(dbResult.value);
});

export const deleteCWUOpportunity = tryDb<[Id], CWUOpportunity>(async (connection, id) => {
    // Delete root record - cascade relationships in database will cleanup versions/attachments/addenda automatically
    const [result] = await connection<RawCWUOpportunity>('cwuOpportunities')
      .where({ id })
      .delete('*');

    if (!result) {
      throw new Error('unable to delete opportunity');
    }
    result.addenda = [];
    result.attachments = [];
    return valid(await rawCWUOpportunityToCWUOpportunity(connection, result));
});

interface RawCWUProposalSlim extends Omit<CWUProposalSlim, 'createdBy' | 'updatedBy' | 'proponent'> {
  createdBy: Id;
  updatedBy: Id;
  proponentIndividual?: Id | null;
  proponentOrganization?: Id | null;
}

async function rawCWUProposalSlimToCWUProposalSlim(connection: Connection, raw: RawCWUProposalSlim): Promise<CWUProposalSlim> {
  const { createdBy: createdById,
          updatedBy: updatedById,
          proponentIndividual: proponentIndividualId,
          proponentOrganization: proponentOrganizationId,
          ...restOfRaw
        } = raw;

  const createdBy = getValidValue(await readOneUserSlim(connection, createdById), undefined);
  const updatedBy = getValidValue(await readOneUserSlim(connection, updatedById), undefined);
  const proponentIndividual = proponentIndividualId ? getValidValue(await readOneCWUProponent(connection, proponentIndividualId), undefined) : null;
  const proponentOrganization = proponentOrganizationId ? getValidValue(await readOneOrganization(connection, proponentOrganizationId), undefined) : null;

  if (!createdBy || !updatedBy) {
    throw new Error('unable to process proposal');
  }

  let proponent: ADT<'individual', CWUIndividualProponent> | ADT<'organization', Organization>;
  if (proponentIndividual) {
    proponent = adt('individual', proponentIndividual);
  } else if (proponentOrganization) {
    proponent = adt('organization', proponentOrganization);
  } else {
    throw new Error('unable to process proposal proponent');
  }

  return {
    ...restOfRaw,
    createdBy,
    updatedBy,
    proponent
  };
}

async function getCWUProposalSubmittedAt(connection: Connection, proposal: RawCWUProposal | RawCWUProposalSlim): Promise<Date | undefined> {
  return (await connection<{ submittedAt: Date }>('cwuProposalStatuses')
    .where({ proposal: proposal.id, status: CWUProposalStatus.Submitted })
    .orderBy('createdAt', 'desc')
    .select('createdAt as submittedAt')
    .first())?.submittedAt;
}

export const readManyCWUProposals = tryDb<[AuthenticatedSession, Id], CWUProposalSlim[]>(async (connection, session, id) => {
  const query = connection<RawCWUProposalSlim>('cwuProposals as prop')
    .where({ opportunity: id })
    .select<RawCWUProposalSlim[]>(
      'prop.id',
      'prop.createdBy',
      'prop.createdAt',
      'updatedBy',
      'updatedAt',
      'proponentIndividual',
      'proponentOrganization'
    );

  // If user is vendor, scope results to those proposals they have authored
  // If user is admin/gov, we don't scope, and include scores
  if (session.user.type === UserType.Vendor) {
    query.andWhere({ createdBy: session.user.id });
  } else {
    query.select('score');
  }

  let results = await query;

  if (!results) {
    throw new Error('unable to read proposals');
  }

  // Read latest status for each proposal, and get submittedDate if it exists
  for (const proposal of results) {
    const statusResult = await connection<{ status: CWUProposalStatus }>('cwuProposalStatuses')
      .where({ proposal: proposal.id })
      .whereNotNull('status')
      .orderBy('createdAt', 'desc')
      .first();

    if (!statusResult) {
      throw new Error('unable to read proposal status');
    }
    proposal.status = statusResult.status;

<<<<<<< HEAD
    proposal.submittedAt = (await connection<{ submittedAt: Date }>('cwuProposalStatuses')
      .where({ proposal: proposal.id, status: CWUProposalStatus.Submitted })
      .orderBy('createdAt', 'desc')
      .select('createdAt as submittedAt')
      .first())?.submittedAt;
=======
    proposal.submittedAt = await getCWUProposalSubmittedAt(connection, proposal);
>>>>>>> 816563b3
  }

  // Filter out any proposals not in UNDER_REVIEW or later status if admin/gov owner
  if (session.user && session.user.type !== UserType.Vendor) {
    results = results.filter(result => isCWUProposalStatusVisibleToGovernment(result.status));
  }

  // Read ranks for rankable proposals and apply to existing result set
  const rankableProposals = results.filter(result => isRankableCWUProposalStatus(result.status));
  const ranks = await connection
    .from('cwuProposals')
    .whereIn('id', rankableProposals.map(r => r.id))
    .andWhere({ opportunity: id })
    .select(connection.raw('id, RANK () OVER (ORDER BY score DESC) rank'));

  for (const result of results) {
    const match = ranks.find(r => r.id === result.id);
    result.rank = match ? match.rank : undefined;
  }

  return valid(await Promise.all(results.map(async result => await rawCWUProposalSlimToCWUProposalSlim(connection, result))));
});

export const readOneCWUProponent = tryDb<[Id], CWUIndividualProponent>(async (connection, id) => {
  const result = await connection<CWUIndividualProponent>('cwuProponents')
    .where({ id })
    .first();

  if (!result) {
    throw new Error('unable to read proponent');
  }

  return valid(result);
});

interface RawCWUProposal extends Omit<CWUProposal, 'createdBy' | 'updatedBy' | 'proponent' | 'opportunity' | 'attachments'> {
  createdBy: Id;
  updatedBy: Id;
  opportunity: Id;
  proponentIndividual?: Id | null;
  proponentOrganization?: Id | null;
  attachments: Id[];
}

async function rawCWUProposalToCWUProposal(connection: Connection, session: Session, raw: RawCWUProposal): Promise<CWUProposal> {
  const { opportunity: opportunityId, attachments: attachmentIds, proposalText, additionalComments, history, ...restOfProposal } = raw;
  const slimVersion = await rawCWUProposalSlimToCWUProposalSlim(connection, restOfProposal);
  const opportunity = getValidValue(await readOneCWUOpportunitySlim(connection, opportunityId, session), null);
  if (!opportunity) {
    throw new Error('unable to process proposal opportunity');
  }
  let attachments: FileRecord[];
  if (attachmentIds) {
    attachments = await Promise.all(attachmentIds.map(async id => {
      const result = getValidValue(await readOneFileById(connection, id), null);
      if (!result) {
        throw new Error('unable to process proposal attachments'); // to be caught by calling function
      }
      return result;
    }));
  } else {
    attachments = [];
  }

  return {
    ...slimVersion,
    proposalText,
    additionalComments,
    opportunity,
    attachments,
    history
  };
}

export const readOneCWUProposal = tryDb<[Id, Session], CWUProposal | null>(async (connection, id, session) => {
  const result = await connection<RawCWUProposal>('cwuProposals as prop')
    .where({ 'prop.id': id })
    .select<RawCWUProposal>(
      'prop.id',
      'prop.createdBy',
      'prop.createdAt',
      'prop.opportunity',
      'updatedBy',
      'updatedAt',
      'proposalText',
      'additionalComments',
      'proponentIndividual',
      'proponentOrganization'
    )
    .first();

  if (result) {
    // Fetch latest status for this proposal
    const statusResult = await connection<{ status: CWUProposalStatus }>('cwuProposalStatuses')
      .where({ proposal: result.id })
      .whereNotNull('status')
      .orderBy('createdAt', 'desc')
      .first();

    if (!statusResult) {
      throw new Error('unable to read proposal status');
    }
    result.status = statusResult.status;

    result.attachments = (await connection<{ file: Id }>('cwuProposalAttachments')
      .where({ proposal: result.id })
      .select('file')).map(row => row.file);

    // Include proposal history for admins/opportunity owners
    if (await readCWUProposalHistory(connection, session, result.opportunity)) {
      const rawProposalStasuses = await connection<RawCWUProposalHistoryRecord>('cwuProposalStatuses')
        .where({ proposal: result.id })
        .orderBy('createdAt', 'desc');

      result.history = await Promise.all(rawProposalStasuses.map(async raw => await rawCWUProposalHistoryRecordToCWUProposalHistoryRecord(connection, session, raw)));
    }

    // Fetch submittedAt date if it exists (get most recent submitted status)
<<<<<<< HEAD
    result.submittedAt = (await connection<{ submittedAt: Date }>('cwuProposalStatuses')
      .where({ proposal: result.id, status: CWUProposalStatus.Submitted })
      .orderBy('createdAt', 'desc')
      .select('createdAt as submittedAt')
      .first())?.submittedAt;
=======
    result.submittedAt = await getCWUProposalSubmittedAt(connection, result);
>>>>>>> 816563b3

    // Check for permissions on viewing score and rank
    if (await readCWUProposalScore(connection, session, result.opportunity, result.id, result.status)) {
      // Add score to proposal
      result.score = (await connection<{ score: number }>('cwuProposals')
        .where({ id })
        .select('score')
        .first())?.score;

      // Add rank to proposal (if rankable)
      if (isRankableCWUProposalStatus(result.status)) {
        const ranks = await connection
          .from('cwuProposals as proposals')
          .join('cwuProposalStatuses as statuses', 'proposals.id', '=', 'statuses.proposal')
          .whereIn('statuses.status', [CWUProposalStatus.Evaluated, CWUProposalStatus.Awarded, CWUProposalStatus.NotAwarded])
          .andWhere({ opportunity: result.opportunity })
          .select<Array<{ id: Id, rank: number }>>(connection.raw('proposals.id, RANK () OVER (ORDER BY score DESC) rank'));
        result.rank = ranks.find(r => r.id === result.id)?.rank;
      }
    }
  }

  return valid(result ? await rawCWUProposalToCWUProposal(connection, session, result) : null);
});

export async function isCWUProposalAuthor(connection: Connection, user: User, id: Id): Promise<boolean> {
  try {
    const result = await connection<RawCWUProposal>('cwuProposals')
      .select('*')
      .where({ id, createdBy: user.id });
    return !!result && result.length > 0;
  } catch (exception) {
    return false;
  }
}

export const readOneProposalByOpportunityAndAuthor = tryDb<[Id, Session], CWUProposal | null>(async (connection, oppId, session) => {
  if (!session.user) {
    return valid(null);
  }
  const result = await connection<RawCWUProposal>('cwuProposals')
    .where({ opportunity: oppId, createdBy: session.user.id })
    .first();

  return valid(result ? await rawCWUProposalToCWUProposal(connection, session, result) : null);
});

export interface CreateCWUProposalParams {
  opportunity: Id;
  proposalText: string;
  additionalComments: string;
  proponent: ADT<'individual', CreateIndividualProponentRequestBody> | ADT<'organization', Id>;
  attachments: FileRecord[];
  status: CreateCWUProposalStatus;
}

async function createCWUProposalAttachments(connection: Connection, trx: Transaction, proposalId: Id, attachments: FileRecord[]) {
  for (const attachment of attachments) {
    // Check to see for existing attachment relation.
    const existing = await connection('cwuProposalAttachments')
      .where({
        proposal: proposalId,
        file: attachment.id
      })
      .select('*')
      .first();
    // If it doesn't exist, create relation.
    if (!existing) {
      const [attachmentResult] = await connection('cwuProposalAttachments')
        .transacting(trx)
        .insert({
          proposal: proposalId,
          file: attachment.id
        }, '*');
      if (!attachmentResult) {
        throw new Error('Unable to create proposal attachment');
      }
    }
  }
}

export const createCWUProposal = tryDb<[CreateCWUProposalParams, AuthenticatedSession], CWUProposal>(async (connection, proposal, session) => {
  const now = new Date();
  return valid(await connection.transaction(async trx => {
    // If proponent is individual, create that record first
    const { attachments, proponent, status, ...restOfProposal } = proposal;
    let createProposalParamsWithProponent: Pick<RawCWUProposal, 'opportunity' | 'proponentIndividual' | 'proponentOrganization'>;
    if (proponent.tag === 'individual') {
      const [proponentId] = await connection('cwuProponents')
        .transacting(trx)
        .insert({
          ...proponent.value,
          id: generateUuid(),
          createdAt: now,
          createdBy: session.user.id,
          updatedAt: now,
          updatedBy: session.user.id
        }, 'id');
      createProposalParamsWithProponent = {
        ...restOfProposal,
        proponentIndividual: proponentId
      };
    } else {
      createProposalParamsWithProponent = {
        ...restOfProposal,
        proponentOrganization: proponent.value
      };
    }

    // Create root record for proposal
    const [rootRecord] = await connection<RawCWUProposal>('cwuProposals')
      .transacting(trx)
      .insert({
        ...createProposalParamsWithProponent,
        id: generateUuid(),
        createdAt: now,
        createdBy: session.user.id,
        updatedAt: now,
        updatedBy: session.user.id
      }, '*');

    if (!rootRecord) {
      throw new Error('unable to create proposal');
    }

    // Create a proposal status record
    await connection('cwuProposalStatuses')
      .transacting(trx)
      .insert({
        id: generateUuid(),
        proposal: rootRecord.id,
        status,
        createdAt: now,
        createdBy: session.user.id,
        note: ''
      }, '*');

    // Create attachment records
    await createCWUProposalAttachments(connection, trx, rootRecord.id, attachments);

    const dbResult = await readOneCWUProposal(trx, rootRecord.id, session);
    if (isInvalid(dbResult) || !dbResult.value) {
      throw new Error('unable to create proposal');
    }
    return dbResult.value;
  }));
});

interface UpdateCWUProposalParams extends Partial<Omit<CWUProposal, 'createdBy' | 'updatedBy' | 'opportunity' | 'proponent'>> {
  createdBy?: Id;
  updatedBy?: Id;
  proponent: UpdateProponentRequestBody;
}

export const updateCWUProposal = tryDb<[UpdateCWUProposalParams, AuthenticatedSession], CWUProposal>(async (connection, proposal, session) => {
  const now = new Date();
  const { attachments, proponent, ...restOfProposal } = proposal;
  let proponentIndividualId: Id | null = null;
  return valid(await connection.transaction(async trx => {
    const proposalResult = await connection('cwuProposals')
      .where({ id: proposal.id })
      .select<RawCWUProposal>('proponentIndividual')
      .first();
    if (!proposalResult) { throw new Error('unable to update proposal'); }
    // Update/create individual proponent first to satisfy constraints.
    if (proponent.tag === 'individual') {
      if (proposalResult.proponentIndividual) {
        // Update existing proponent individual.
        await connection('cwuProponents')
          .transacting(trx)
          .where({
            id: proposalResult.proponentIndividual
          })
          .update({
            ...proponent.value,
            updatedAt: now,
            updatedBy: session.user.id
          });
        proponentIndividualId = proposalResult.proponentIndividual;
      } else {
        // No existing individual proponent, so create one instead.
        const [result] = await connection('cwuProponents')
          .transacting(trx)
          .insert({
            ...proponent.value,
            id: generateUuid(),
            createdAt: now,
            createdBy: session.user.id,
            updatedAt: now,
            updatedBy: session.user.id
          }, '*');
        proponentIndividualId = result.id;
      }
    }
    // Update proposal
    const [result] = await connection<RawCWUProposal>('cwuProposals')
      .transacting(trx)
      .where({ id: proposal.id })
      .update({
        ...restOfProposal,
        updatedAt: now,
        updatedBy: session.user.id,
        // Update proponent
        proponentIndividual: proponentIndividualId,
        proponentOrganization: proponent.tag === 'organization' ? proponent.value : null
      }, '*');

    if (!result) {
      throw new Error('unable to update proposal');
    }

    await createCWUProposalAttachments(connection, trx, result.id, attachments || []);

    const dbResult = await readOneCWUProposal(trx, result.id, session);
    if (isInvalid(dbResult) || !dbResult.value) {
      throw new Error('unable to update proposal');
    }
    return dbResult.value;
  }));
});

interface RawCWUProposalHistoryRecord extends Omit<CWUProposalHistoryRecord, 'createdBy' | 'type'> {
  createdBy: Id;
  status?: CWUProposalStatus;
  event?: CWUProposalEvent;
}

async function rawCWUProposalHistoryRecordToCWUProposalHistoryRecord(connection: Connection, session: Session, raw: RawCWUProposalHistoryRecord): Promise<CWUProposalHistoryRecord> {
  const { createdBy: createdById, status, event, ...restOfRaw } = raw;
  const createdBy = getValidValue(await readOneUserSlim(connection, createdById), undefined);

  if (!createdBy || (!status && !event)) {
    throw new Error('unable to process proposal status record');
  }

  return {
    ...restOfRaw,
    createdBy,
    type: status ? adt('status', status as CWUProposalStatus) : adt('event', event as CWUProposalEvent)
  };
}

export const updateCWUProposalStatus = tryDb<[Id, CWUProposalStatus, string, AuthenticatedSession], CWUProposal>(async (connection, proposalId, status, note, session) => {
  const now = new Date();
  return valid(await connection.transaction(async trx => {
    const [result] = await connection<RawCWUProposalHistoryRecord & { proposal: Id }>('cwuProposalStatuses')
      .transacting(trx)
      .insert({
        id: generateUuid(),
        proposal: proposalId,
        createdAt: now,
        createdBy: session.user.id,
        status,
        note
      }, '*');

    // Update updatedAt/By stamp on proposal root record
    await connection('cwuProposals')
      .transacting(trx)
      .where({ id: proposalId })
      .update({
        updatedAt: now,
        updatedBy: session.user.id
      });

    if (!result) {
      throw new Error('unable to update proposal');
    }

    const dbResult = await readOneCWUProposal(trx, result.proposal, session);
    if (isInvalid(dbResult) || !dbResult.value) {
      throw new Error('unable to update proposal');
    }

    return dbResult.value;
  }));
});

export const updateCWUProposalScore = tryDb<[Id, number, AuthenticatedSession], CWUProposal>(async (connection, proposalId, score, session) => {
  const now = new Date();
  return valid(await connection.transaction(async trx => {

    // Get latest status for this proposal
    const statusResult = await connection<RawCWUProposalHistoryRecord>('cwuProposalStatuses')
      .whereNotNull('status')
      .andWhere({ proposal: proposalId })
      .orderBy('createdAt', 'desc')
      .select('status')
      .first();

    if (statusResult?.status === CWUProposalStatus.UnderReview) {
      // Add new EVALUATED status for proposal
      await connection<RawCWUProposalHistoryRecord & { proposal: Id }>('cwuProposalStatuses')
        .transacting(trx)
        .insert({
          id: generateUuid(),
          proposal: proposalId,
          createdAt: now,
          createdBy: session.user.id,
          status: CWUProposalStatus.Evaluated,
          note: ''
        }, '*');
    }

    // Update updatedAt/By stamp and score on proposal root record
    await connection('cwuProposals')
      .transacting(trx)
      .where({ id: proposalId })
      .update({
        score,
        updatedAt: now,
        updatedBy: session.user.id
      });

    // Create a history record for the score entry
    const [result] = await connection<RawCWUProposalHistoryRecord & { proposal: Id }>('cwuProposalStatuses')
      .transacting(trx)
      .insert({
        id: generateUuid(),
        proposal: proposalId,
        createdAt: now,
        createdBy: session.user.id,
        event: CWUProposalEvent.ScoreEntered,
        note: `A score of "${score}%" was entered.`
      }, '*');

    if (!result) {
      throw new Error('unable to update proposal');
    }

    const dbResult = await readOneCWUProposal(trx, result.proposal, session);
    if (isInvalid(dbResult) || !dbResult.value) {
      throw new Error('unable to update proposal');
    }

    return dbResult.value;
  }));
});

export const awardCWUProposal = tryDb<[Id, string, AuthenticatedSession], CWUProposal>(async (connection, proposalId, note, session) => {
  const now = new Date();
  return valid(await connection.transaction(async trx => {
    // Update status for awarded proposal first
    await connection<RawCWUProposalHistoryRecord & { proposal: Id }>('cwuProposalStatuses')
      .transacting(trx)
      .insert({
        id: generateUuid(),
        proposal: proposalId,
        createdAt: now,
        createdBy: session.user.id,
        status: CWUProposalStatus.Awarded,
        note
      }, '*');

    // Update proposal root record
    const [proposalRecord] = await connection<RawCWUProposal>('cwuProposals')
      .where({ id: proposalId })
      .update({
        updatedAt: now,
        updatedBy: session.user.id
      }, '*');

    // Update all other proposals on opportunity to Not Awarded where their status is Evaluated/Awarded
    const otherProposalIds = (await connection<{ id: Id }>('cwuProposals')
      .transacting(trx)
      .andWhere({ opportunity: proposalRecord.opportunity })
      .andWhereNot({ id: proposalId })
      .select('id'))?.map(result => result.id) || [];

    for (const id of otherProposalIds) {
      // Get latest status for proposal and check equal to Evaluated/Awarded
      const currentStatus = (await connection<{ status: CWUProposalStatus }>('cwuProposalStatuses')
        .whereNotNull('status')
        .andWhere({ proposal: id })
        .select('status')
        .orderBy('createdAt', 'desc')
        .first())?.status;

      if (currentStatus && [CWUProposalStatus.Evaluated, CWUProposalStatus.Awarded].includes(currentStatus)) {
        await connection<RawCWUProposalHistoryRecord & { proposal: Id }>('cwuProposalStatuses')
          .transacting(trx)
          .insert({
            id: generateUuid(),
            proposal: id,
            createdAt: now,
            createdBy: session.user.id,
            status: CWUProposalStatus.NotAwarded,
            note: ''
          });
      }
    }

    // Update opportunity
    await updateCWUOpportunityStatus(trx, proposalRecord.opportunity, CWUOpportunityStatus.Awarded, '', session);

    const dbResult = await readOneCWUProposal(trx, proposalRecord.id, session);
    if (isInvalid(dbResult) || !dbResult.value) {
      throw new Error('unable to update proposal');
    }

    return dbResult.value;
  }));
});

export const deleteCWUProposal = tryDb<[Id, Session], CWUProposal>(async (connection, id, session) => {
  // Delete root record
  const [result] = await connection<RawCWUProposal>('cwuProposals')
    .where({ id })
    .delete('*');

  if (!result) {
    throw new Error('unable to delete opportunity');
  }
  result.attachments = [];
  return valid(await rawCWUProposalToCWUProposal(connection, session, result));
});

interface RawCWUOpportunitySubscriber {
  opportunity: Id;
  user: Id;
  createdAt: Date;
}

async function rawCWUOpportunitySubscriberToCWUOpportunitySubscriber(connection: Connection, session: Session, raw: RawCWUOpportunitySubscriber): Promise<CWUOpportunitySubscriber> {
  const { opportunity: opportunityId, user: userId, ...restOfRaw } = raw;
  const opportunity = getValidValue(await readOneCWUOpportunitySlim(connection, opportunityId, session), null);
  const user = getValidValue(await readOneUserSlim(connection, userId), null);
  if (!opportunity || !user) {
    throw new Error('unable to process subscription');
  }
  return {
    ...restOfRaw,
    opportunity,
    user
  };
}

export const readOneCWUSubscriberByOpportunityAndUser = tryDb<[Id, Id, Session], CWUOpportunitySubscriber | null>(async (connection, opportunityId, userId, session) => {
  const result = await connection<RawCWUOpportunitySubscriber>('cwuOpportunitySubscribers')
    .where({ opportunity: opportunityId, user: userId})
    .first();

  return valid(result ? await rawCWUOpportunitySubscriberToCWUOpportunitySubscriber(connection, session, result) : null);
});

interface CreateCWUOpportunitySubscriberParams {
  opportunity: Id;
  user: Id;
}

export const createCWUOpportunitySubscriber = tryDb<[CreateCWUOpportunitySubscriberParams, Session], CWUOpportunitySubscriber>(async (connection, subscriber, session) => {
  const now = new Date();
  const [result] = await connection<RawCWUOpportunitySubscriber>('cwuOpportunitySubscribers')
    .insert({
      ...subscriber,
      createdAt: now
    }, '*');

  if (!result) {
    throw new Error('unable to create subscription');
  }

  return valid(await rawCWUOpportunitySubscriberToCWUOpportunitySubscriber(connection, session, result));
});

type DeleteCWUOpportunitySubscriberParams = CreateCWUOpportunitySubscriberParams;

export const deleteCWUOpportunitySubscriber = tryDb<[DeleteCWUOpportunitySubscriberParams, Session], CWUOpportunitySubscriber>(async (connection, subscriber, session) => {
  const [result] = await connection<RawCWUOpportunitySubscriber>('cwuOpportunitySubscribers')
    .where({ opportunity: subscriber.opportunity, user: subscriber.user })
    .delete('*');

  if (!result) {
    throw new Error('unable to delete subscription');
  }

  return valid(await rawCWUOpportunitySubscriberToCWUOpportunitySubscriber(connection, session, result));
});

export const readManyCWUSubscribedUsers = tryDb<[Id], User[]>(async (connection, opportunity) => {
  const results = await connection<RawUser>('users')
    .join('cwuOpportunitySubscribers as subscribers', 'users.id', '=', 'subscribers.user')
    .where({ opportunity })
    .select('users.*');

  return valid(await Promise.all(results.map(async raw => await rawUserToUser(connection, raw))));
});

export const closeCWUOpportunities = tryDb<[], number>(async (connection) => {
  const now = new Date();
  return valid(await connection.transaction(async trx => {
    const lapsedOpportunitiesIds = (await connection<{ id: Id }>('cwuOpportunities as opportunities')
      .transacting(trx)
      .join('cwuOpportunityStatuses as statuses', function() {
        this
          .on('opportunities.id', '=', 'statuses.opportunity')
          .andOn('statuses.createdAt', '=',
            connection.raw('(select max("createdAt") from "cwuOpportunityStatuses" as statuses2 where \
              statuses2.opportunity = opportunities.id and statuses2.status is not null)'));
      })
      .join('cwuOpportunityVersions as versions', function() {
        this
          .on('opportunities.id', '=', 'versions.opportunity')
          .andOn('versions.createdAt', '=',
            connection.raw('(select max("createdAt") from "cwuOpportunityVersions" as versions2 where \
              versions2.opportunity = opportunities.id)'));
      })
      .where({
        'statuses.status': CWUOpportunityStatus.Published
      })
      .andWhere('versions.proposalDeadline', '<=', now)
      .select<Array<{ id: Id }>>('opportunities.id'))?.map(result => result.id) || [];

    for (const lapsedOpportunityId of lapsedOpportunitiesIds) {
      // Set the opportunity to EVALUATION status
      await connection('cwuOpportunityStatuses')
        .transacting(trx)
        .insert({
          id: generateUuid(),
          createdAt: now,
          opportunity: lapsedOpportunityId,
          status: CWUOpportunityStatus.Evaluation,
          note: 'Opportunity closed'
        });

      // Get a list of SUBMITTED proposals for this opportunity
      const proposalIds = (await connection<{ id: Id }>('cwuProposals as proposals')
        .transacting(trx)
        .join('cwuProposalStatuses as statuses', function() {
          this
            .on('proposals.id', '=', 'statuses.proposal')
            .andOnNotNull('statuses.status')
            .andOn('statuses.createdAt', '=',
              connection.raw('(select max("createdAt") from "cwuProposalStatuses" as statuses2 where \
                statuses2.proposal = proposals.id and statuses2.status is not null)'));
        })
        .where({
          'proposals.opportunity': lapsedOpportunityId,
          'statuses.status': CWUProposalStatus.Submitted
        })
        .select<Array<{ id: Id }>>('proposals.id'))?.map(result => result.id) || [];

      for (const proposalId of proposalIds) {
        // Set the proposal to UNDER_REVIEW status
        await connection('cwuProposalStatuses')
          .transacting(trx)
          .insert({
            id: generateUuid(),
            createdAt: now,
            proposal: proposalId,
            status: CWUProposalStatus.UnderReview,
            note: 'Proposal under review'
          });
      }
    }
    return lapsedOpportunitiesIds.length;
  }));
});<|MERGE_RESOLUTION|>--- conflicted
+++ resolved
@@ -1314,15 +1314,7 @@
     }
     proposal.status = statusResult.status;
 
-<<<<<<< HEAD
-    proposal.submittedAt = (await connection<{ submittedAt: Date }>('cwuProposalStatuses')
-      .where({ proposal: proposal.id, status: CWUProposalStatus.Submitted })
-      .orderBy('createdAt', 'desc')
-      .select('createdAt as submittedAt')
-      .first())?.submittedAt;
-=======
     proposal.submittedAt = await getCWUProposalSubmittedAt(connection, proposal);
->>>>>>> 816563b3
   }
 
   // Filter out any proposals not in UNDER_REVIEW or later status if admin/gov owner
@@ -1441,15 +1433,7 @@
     }
 
     // Fetch submittedAt date if it exists (get most recent submitted status)
-<<<<<<< HEAD
-    result.submittedAt = (await connection<{ submittedAt: Date }>('cwuProposalStatuses')
-      .where({ proposal: result.id, status: CWUProposalStatus.Submitted })
-      .orderBy('createdAt', 'desc')
-      .select('createdAt as submittedAt')
-      .first())?.submittedAt;
-=======
     result.submittedAt = await getCWUProposalSubmittedAt(connection, result);
->>>>>>> 816563b3
 
     // Check for permissions on viewing score and rank
     if (await readCWUProposalScore(connection, session, result.opportunity, result.id, result.status)) {
