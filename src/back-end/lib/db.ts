--- conflicted
+++ resolved
@@ -674,14 +674,9 @@
 
 async function rawCWUOpportunitySlimToCWUOpportunitySlim(connection: Connection, raw: RawCWUOpportunitySlim): Promise<CWUOpportunitySlim> {
   const { createdBy: createdById, updatedBy: updatedById } = raw;
-<<<<<<< HEAD
   const createdBy = createdById && getValidValue(await readOneUserSlim(connection, createdById), undefined) || undefined;
   const updatedBy = updatedById && getValidValue(await readOneUserSlim(connection, updatedById), undefined) || undefined;
 
-=======
-  const createdBy = createdById && getValidValue(await readOneUser(connection, createdById), undefined) || undefined;
-  const updatedBy = updatedById && getValidValue(await readOneUser(connection, updatedById), undefined) || undefined;
->>>>>>> 10ac1dc7
   return {
     ...raw,
     createdBy,
