import { Addendum } from 'shared/lib/resources/addendum';
import { FileRecord } from 'shared/lib/resources/file';
import { UserSlim } from 'shared/lib/resources/user';
import { ADT, BodyWithErrors, Id } from 'shared/lib/types';
import { ErrorTypeFrom } from 'shared/lib/validation';

export { Addendum } from 'shared/lib/resources/addendum';

export const DEFAULT_OPPORTUNITY_TITLE = 'Untitled';

export enum CWUOpportunityStatus {
  Draft = 'DRAFT',
  Published = 'PUBLISHED',
  Evaluation = 'EVALUATION',
  Awarded = 'AWARDED',
  Suspended = 'SUSPENDED',
  Canceled = 'CANCELED'
}

export function parseCWUOpportunityStatus(raw: string): CWUOpportunityStatus | null {
  switch (raw) {
    case CWUOpportunityStatus.Draft: return CWUOpportunityStatus.Draft;
    case CWUOpportunityStatus.Published: return CWUOpportunityStatus.Published;
    case CWUOpportunityStatus.Evaluation: return CWUOpportunityStatus.Evaluation;
    case CWUOpportunityStatus.Awarded: return CWUOpportunityStatus.Awarded;
    case CWUOpportunityStatus.Suspended: return CWUOpportunityStatus.Suspended;
    case CWUOpportunityStatus.Canceled: return CWUOpportunityStatus.Canceled;
    default: return null;
  }
}

export interface CWUOpportunityStatusRecord {
  id: Id;
  createdAt: Date;
  createdBy: UserSlim | null;
  status: CWUOpportunityStatus;
  note: string;
}

export interface CWUOpportunity {
  id: Id;
  createdAt: Date;
  updatedAt: Date;

  createdBy?: UserSlim;
  updatedBy?: UserSlim;

  // TODO
  successfulProponent?: true;

  title: string;
  teaser: string;
  remoteOk: boolean;
  remoteDesc: string;
  location: string;
  reward: number;
  skills: string[];
  description: string;
  proposalDeadline: Date;
  assignmentDate: Date;
  startDate: Date;
  completionDate: Date | null;
  submissionInfo: string;
  acceptanceCriteria: string;
  evaluationCriteria: string;
  status: CWUOpportunityStatus;
  attachments: FileRecord[];
  addenda: Addendum[];
  statusHistory?: CWUOpportunityStatusRecord[];
<<<<<<< HEAD
  publishedAt?: Date;
=======
  subscribed?: boolean;
>>>>>>> 83736687

  // TODO
  reporting?: {
    numProposals: number;
    numWatchers: number;
    numViews: number;
  };
}

export function hasCWUOpportunityBeenPublished(o: CWUOpportunity): boolean {
  switch (o.status) {
    case CWUOpportunityStatus.Published:
    case CWUOpportunityStatus.Evaluation:
    case CWUOpportunityStatus.Awarded:
      return true;
    default:
      return false;
  }
}

export function canAddAddendumToCWUOpportunity(o: CWUOpportunity): boolean {
  switch (o.status) {
    case CWUOpportunityStatus.Published:
    case CWUOpportunityStatus.Evaluation:
    case CWUOpportunityStatus.Awarded:
    case CWUOpportunityStatus.Suspended:
      return true;
    default:
      return false;
  }
}

export type CWUOpportunitySlim = Pick<CWUOpportunity, 'id' | 'title' | 'createdAt' | 'createdBy' | 'updatedAt' | 'updatedBy' | 'status' | 'proposalDeadline'>;

export type CreateCWUOpportunityStatus
  = CWUOpportunityStatus.Published
  | CWUOpportunityStatus.Draft;

export interface CreateRequestBody {
  title: string;
  teaser: string;
  remoteOk: boolean;
  remoteDesc: string;
  location: string;
  reward: number;
  skills: string[];
  description: string;
  proposalDeadline: string;
  assignmentDate: string;
  startDate: string;
  completionDate?: string;
  submissionInfo: string;
  acceptanceCriteria: string;
  evaluationCriteria: string;
  attachments: Id[];
  status: CreateCWUOpportunityStatus;
}

export interface CreateValidationErrors extends Omit<ErrorTypeFrom<CreateRequestBody> & BodyWithErrors, 'skills' | 'attachments'> {
  skills?: string[][];
  attachments?: string[][];
}

export type UpdateRequestBody
  = ADT<'edit', UpdateEditRequestBody>
  | ADT<'publish', string>
  | ADT<'suspend', string>
  | ADT<'cancel', string>
  | ADT<'addAddendum', string>;

export type UpdateEditRequestBody = Omit<CreateRequestBody, 'status'>;

type UpdateADTErrors
  = ADT<'edit', UpdateEditValidationErrors>
  | ADT<'publish', string[]>
  | ADT<'suspend', string[]>
  | ADT<'cancel', string[]>
  | ADT<'addAddendum', string[]>
  | ADT<'parseFailure'>;

export interface UpdateValidationErrors extends BodyWithErrors {
  opportunity?: UpdateADTErrors;
}

export interface UpdateEditValidationErrors extends Omit<ErrorTypeFrom<UpdateEditRequestBody>, 'attachments' | 'skills'> {
  attachments?: string[][];
  skills?: string[][];
}

export type DeleteValidationErrors = BodyWithErrors;

export function isValidStatusChange(from: CWUOpportunityStatus, to: CWUOpportunityStatus): boolean {
  switch (from) {
    case CWUOpportunityStatus.Draft:
      return to === CWUOpportunityStatus.Published;
    case CWUOpportunityStatus.Published:
      return [CWUOpportunityStatus.Canceled, CWUOpportunityStatus.Suspended, CWUOpportunityStatus.Evaluation].includes(to);
    case CWUOpportunityStatus.Evaluation:
      return [CWUOpportunityStatus.Canceled, CWUOpportunityStatus.Suspended, CWUOpportunityStatus.Awarded].includes(to);
    case CWUOpportunityStatus.Suspended:
      return [CWUOpportunityStatus.Published, CWUOpportunityStatus.Canceled].includes(to);
    default:
      return false;
  }
}

export const publicOpportunityStatuses: readonly CWUOpportunityStatus[] = [CWUOpportunityStatus.Published, CWUOpportunityStatus.Evaluation, CWUOpportunityStatus.Awarded];

export const privateOpportunitiesStatuses: readonly CWUOpportunityStatus[] = [CWUOpportunityStatus.Draft, CWUOpportunityStatus.Canceled, CWUOpportunityStatus.Suspended];<|MERGE_RESOLUTION|>--- conflicted
+++ resolved
@@ -67,11 +67,8 @@
   attachments: FileRecord[];
   addenda: Addendum[];
   statusHistory?: CWUOpportunityStatusRecord[];
-<<<<<<< HEAD
   publishedAt?: Date;
-=======
   subscribed?: boolean;
->>>>>>> 83736687
 
   // TODO
   reporting?: {
