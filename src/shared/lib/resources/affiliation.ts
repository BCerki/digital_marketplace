--- conflicted
+++ resolved
@@ -37,16 +37,10 @@
   membershipType: string;
 }
 
-<<<<<<< HEAD
-export interface CreateValidationErrors extends ErrorTypeFrom<CreateRequestBody> {
+export interface CreateValidationErrors extends ErrorTypeFrom<CreateRequestBody>, BodyWithErrors {
   inviteeNotRegistered?: string[];
   affiliation?: string[];
-  permissions?: string[];
-  database?: string[];
 }
-=======
-export type CreateValidationErrors = ErrorTypeFrom<CreateRequestBody> & BodyWithErrors;
->>>>>>> 122a6f37
 
 export interface UpdateValidationErrors extends BodyWithErrors {
   affiliation?: string[];
