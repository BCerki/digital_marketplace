<<<<<<< HEAD
import { create, readOne, readMany, update } from 'shared/lib/http';
import { PublicFile } from 'shared/lib/resources/file';
=======
import { FileRecord } from 'shared/lib/resources/file';
>>>>>>> d2965ef5
import { User } from 'shared/lib/resources/user';
import { Id } from 'shared/lib/types';
import { ErrorTypeFrom } from 'shared/lib/validation/index';

export interface Organization extends Omit<CreateRequestBody, 'logoImageFile'> {
  id: Id;
  createdAt: Date;
  updatedAt: Date;
  logoImageFile?: PublicFile;
}

export interface OrganizationSlim {
  id: Id;
  legalName: string;
<<<<<<< HEAD
  logoImageFile?: PublicFile;
  owner?: Pick<User, 'id' | 'name'>;
}

export interface CreateRequestBody {
  legalName: string;
=======
  logoImageFile?: FileRecord;
  websiteUrl?: string;
>>>>>>> d2965ef5
  streetAddress1: string;
  city: string;
  region: string;
  mailCode: string;
  country: string;
  contactName: string;
  contactEmail: string;

  contactTitle?: string;
  contactPhone?: string;
<<<<<<< HEAD
  logoImageFile?: string;
  streetAddress2?: string;
  websiteUrl?: string;
}

export type CreateValidationErrors = ErrorTypeFrom<CreateRequestBody>;

export type UpdateRequestBody      = Partial<CreateRequestBody> & { id: Id; };
export type UpdateValidationErrors = ErrorTypeFrom<UpdateRequestBody>;


export async function readOneOrganization(id: string): Promise<Organization | null> {
  return readOne<Organization>(`/api/organizations/${id}`);
=======
  active: boolean;
}

export interface OrganizationSlim {
  id: Id;
  legalName: string;
  logoImageFile?: FileRecord;
  owner?: Pick<User, 'id' | 'name'>;
>>>>>>> d2965ef5
}

export async function readAllOrganizations(): Promise<Organization[]> {
  return readMany<Organization>('/api/organizations');
}

export async function createOrganization(requestBody: CreateRequestBody): Promise<Organization | null> {
  return create<Organization, CreateRequestBody>('/api/organizations', requestBody);
}

export async function updateOrganization(requestBody: UpdateRequestBody): Promise<Organization | null> {
  return update<Organization, UpdateRequestBody>(`/api/organizations/${requestBody.id}`, requestBody);
}

export function Empty(): Organization {
  return ({
    id: '',
    createdAt: new Date(),
    updatedAt: new Date(),
    legalName: '',
    streetAddress1: '',
    city: '',
    region: '',
    mailCode: '',
    country: '',
    contactName: '',
    contactEmail: ''
  });
}<|MERGE_RESOLUTION|>--- conflicted
+++ resolved
@@ -1,59 +1,26 @@
-<<<<<<< HEAD
-import { create, readOne, readMany, update } from 'shared/lib/http';
-import { PublicFile } from 'shared/lib/resources/file';
-=======
+import { create, readMany, readOne, update } from 'shared/lib/http';
 import { FileRecord } from 'shared/lib/resources/file';
->>>>>>> d2965ef5
 import { User } from 'shared/lib/resources/user';
 import { Id } from 'shared/lib/types';
 import { ErrorTypeFrom } from 'shared/lib/validation/index';
 
-export interface Organization extends Omit<CreateRequestBody, 'logoImageFile'> {
+export interface Organization {
   id: Id;
   createdAt: Date;
   updatedAt: Date;
-  logoImageFile?: PublicFile;
-}
-
-export interface OrganizationSlim {
-  id: Id;
+  logoImageFile?: FileRecord;
   legalName: string;
-<<<<<<< HEAD
-  logoImageFile?: PublicFile;
-  owner?: Pick<User, 'id' | 'name'>;
-}
-
-export interface CreateRequestBody {
-  legalName: string;
-=======
-  logoImageFile?: FileRecord;
-  websiteUrl?: string;
->>>>>>> d2965ef5
   streetAddress1: string;
+  streetAddress2?: string;
   city: string;
   region: string;
   mailCode: string;
   country: string;
   contactName: string;
   contactEmail: string;
-
   contactTitle?: string;
   contactPhone?: string;
-<<<<<<< HEAD
-  logoImageFile?: string;
-  streetAddress2?: string;
   websiteUrl?: string;
-}
-
-export type CreateValidationErrors = ErrorTypeFrom<CreateRequestBody>;
-
-export type UpdateRequestBody      = Partial<CreateRequestBody> & { id: Id; };
-export type UpdateValidationErrors = ErrorTypeFrom<UpdateRequestBody>;
-
-
-export async function readOneOrganization(id: string): Promise<Organization | null> {
-  return readOne<Organization>(`/api/organizations/${id}`);
-=======
   active: boolean;
 }
 
@@ -62,7 +29,25 @@
   legalName: string;
   logoImageFile?: FileRecord;
   owner?: Pick<User, 'id' | 'name'>;
->>>>>>> d2965ef5
+}
+
+export interface CreateRequestBody extends Omit<Organization, 'id' | 'createdAt' | 'updatedAt' | 'logoImageFile' | 'active'> {
+  logoImageFile?: string;
+}
+
+export interface CreateValidationErrors extends ErrorTypeFrom<CreateRequestBody> {
+  permissions?: string[];
+}
+
+export type UpdateRequestBody = Partial<CreateRequestBody>;
+
+export interface UpdateValidationErrors extends ErrorTypeFrom<UpdateRequestBody> {
+  id?: string[];
+  permissions?: string[];
+}
+
+export async function readOneOrganization(id: string): Promise<Organization | null> {
+  return readOne<Organization>(`/api/organizations/${id}`);
 }
 
 export async function readAllOrganizations(): Promise<Organization[]> {
@@ -73,8 +58,8 @@
   return create<Organization, CreateRequestBody>('/api/organizations', requestBody);
 }
 
-export async function updateOrganization(requestBody: UpdateRequestBody): Promise<Organization | null> {
-  return update<Organization, UpdateRequestBody>(`/api/organizations/${requestBody.id}`, requestBody);
+export async function updateOrganization(id: Id, requestBody: UpdateRequestBody): Promise<Organization | null> {
+  return update<Organization, UpdateRequestBody>(`/api/organizations/${id}`, requestBody);
 }
 
 export function Empty(): Organization {
@@ -89,6 +74,7 @@
     mailCode: '',
     country: '',
     contactName: '',
-    contactEmail: ''
+    contactEmail: '',
+    active: true
   });
 }