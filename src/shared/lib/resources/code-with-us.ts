--- conflicted
+++ resolved
@@ -1,13 +1,8 @@
 import { Addendum } from 'shared/lib/resources/addendum';
 import { FileRecord } from 'shared/lib/resources/file';
 import { User } from 'shared/lib/resources/user';
-<<<<<<< HEAD
-import { BodyWithErrors, Id } from 'shared/lib/types';
-import { ErrorTypeFrom } from 'shared/lib/validation/index';
-=======
 import { ADT, BodyWithErrors, Id } from 'shared/lib/types';
 import { ErrorTypeFrom } from 'shared/lib/validation';
->>>>>>> dc5d21ea
 
 export enum CWUOpportunityStatus {
   Draft = 'DRAFT',
@@ -46,19 +41,6 @@
   addenda: Addendum[];
 }
 
-<<<<<<< HEAD
-export type CWUOpportunitySlim = Pick<CWUOpportunity, 'title' | 'createdAt' | 'createdBy' | 'updatedAt' | 'updatedBy' | 'status' | 'proposalDeadline'>;
-
-export type CreateRequestBody = Omit<CWUOpportunity, 'id' | 'createdAt' | 'updatedAt' >;
-
-export type CreateValidationErrors = ErrorTypeFrom<CreateRequestBody> & BodyWithErrors;
-
-export type UpdateRequestBody = CreateRequestBody;
-
-export type UpdateValidationErrors = ErrorTypeFrom<UpdateRequestBody> & BodyWithErrors;
-
-export type DeleteValidationErrors = BodyWithErrors;
-=======
 export type CWUOpportunitySlim = Pick<CWUOpportunity, 'id' | 'title' | 'createdAt' | 'createdBy' | 'updatedAt' | 'updatedBy' | 'status' | 'proposalDeadline'>;
 
 export interface CreateRequestBody {
@@ -125,5 +107,4 @@
 
 export const publicOpportunityStatuses = [CWUOpportunityStatus.Published, CWUOpportunityStatus.Evaluation, CWUOpportunityStatus.Awarded];
 
-export const privateOpportunitiesStatuses = [CWUOpportunityStatus.Draft, CWUOpportunityStatus.Canceled, CWUOpportunityStatus.Suspended];
->>>>>>> dc5d21ea
+export const privateOpportunitiesStatuses = [CWUOpportunityStatus.Draft, CWUOpportunityStatus.Canceled, CWUOpportunityStatus.Suspended];