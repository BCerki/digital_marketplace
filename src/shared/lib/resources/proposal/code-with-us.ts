--- conflicted
+++ resolved
@@ -2,13 +2,8 @@
 import { FileRecord } from 'shared/lib/resources/file';
 import { Organization } from 'shared/lib/resources/organization';
 import { User } from 'shared/lib/resources/user';
-<<<<<<< HEAD
-import { ADT, BodyWithErrors, Id  } from 'shared/lib/types';
+import { ADT, BodyWithErrors, Id } from 'shared/lib/types';
 import { ErrorTypeFrom } from 'shared/lib/validation/index';
-=======
-import { ADT, BodyWithErrors, Id } from 'shared/lib/types';
-import { ErrorTypeFrom } from 'shared/lib/validation';
->>>>>>> 5092fbdf
 
 export enum CWUProposalStatus {
   Draft = 'DRAFT',
@@ -50,19 +45,6 @@
   country: string;
 }
 
-<<<<<<< HEAD
-export type CwuProposalSlim = CWUProposal;
-
-export type CreateRequestBody = Omit<CWUProposal, 'id' | 'createdBy' | 'updatedAt' >;
-
-export type CreateValidationErrors = ErrorTypeFrom<CreateRequestBody> & BodyWithErrors;
-
-export type UpdateRequestBody = CreateRequestBody;
-
-export type UpdateValidationErrors = ErrorTypeFrom<UpdateRequestBody> & BodyWithErrors;
-
-export type DeleteValidationErrors = BodyWithErrors;
-=======
 export type CreateProponentRequestBody
   = ADT<'individual', CreateIndividualProponentRequestBody>
   | ADT<'organization', Id>;
@@ -130,5 +112,4 @@
     default:
       return false;
   }
-}
->>>>>>> 5092fbdf
+}