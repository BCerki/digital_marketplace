import { FileRecord } from 'shared/lib/resources/file';
import { CWUOpportunitySlim } from 'shared/lib/resources/opportunity/code-with-us';
import { Organization } from 'shared/lib/resources/organization';
import { UserSlim, UserType  } from 'shared/lib/resources/user';
<<<<<<< HEAD
import { ADT, BodyWithErrors, Id } from 'shared/lib/types';
import { ErrorTypeFrom } from 'shared/lib/validation/index';

export const DEFAULT_CWU_PROPOSAL_TITLE = 'Untitled';
=======
import { ADT, adt, BodyWithErrors, Id } from 'shared/lib/types';
import { ErrorTypeFrom } from 'shared/lib/validation';
>>>>>>> 9aab2565

export enum CWUProposalStatus {
  Draft        = 'DRAFT',
  Submitted    = 'SUBMITTED',
  UnderReview  = 'UNDER_REVIEW',
  Evaluated    = 'EVALUATED',
  Awarded      = 'AWARDED',
  NotAwarded   = 'NOT_AWARDED',
  Disqualified = 'DISQUALIFIED',
  Withdrawn    = 'WITHDRAWN'
}

export function parseCWUProposalStatus(raw: string): CWUProposalStatus | null {
  switch (raw) {
    case CWUProposalStatus.Draft: return CWUProposalStatus.Draft;
    case CWUProposalStatus.Submitted: return CWUProposalStatus.Submitted;
    case CWUProposalStatus.UnderReview: return CWUProposalStatus.UnderReview;
    case CWUProposalStatus.Evaluated: return CWUProposalStatus.Evaluated;
    case CWUProposalStatus.Awarded: return CWUProposalStatus.Awarded;
    case CWUProposalStatus.NotAwarded: return CWUProposalStatus.NotAwarded;
    case CWUProposalStatus.Disqualified: return CWUProposalStatus.Disqualified;
    case CWUProposalStatus.Withdrawn: return CWUProposalStatus.Withdrawn;
    default: return null;
  }
}

export interface CWUProposalStatusRecord {
  id: Id;
  createdAt: Date;
  createdBy: UserSlim;
  status: CWUProposalStatus;
  note: string;
}

export interface CWUProposal {
  id: Id;
  createdBy: UserSlim;
  createdAt: Date;
  updatedBy: UserSlim;
  updatedAt: Date;
  opportunity: CWUOpportunitySlim;
  proposalText: string;
  additionalComments: string;
  proponent: ADT<'individual', CWUIndividualProponent> | ADT<'organization', Organization>;
  score: number;
  status: CWUProposalStatus;
  attachments: FileRecord[];
  statusHistory?: CWUProposalStatusRecord[];
}

export function getCWUProponentName(p: CWUProposal | CWUProposalSlim): string {
  switch (p.proponent.tag) {
    case 'individual': return p.proponent.value.legalName;
    case 'organization': return p.proponent.value.legalName;
  }
}

export type CWUProposalSlim = Omit<CWUProposal, 'opportunity' | 'attachments'>;

export interface CWUIndividualProponent {
  id: Id;
  legalName: string;
  email: string;
  phone: string;
  street1: string;
  street2: string;
  city: string;
  region: string;
  mailCode: string;
  country: string;
}

export type CreateProponentRequestBody
  = ADT<'individual', CreateIndividualProponentRequestBody>
  | ADT<'organization', Id>;

export function createBlankIndividualProponent(): CreateProponentRequestBody  {
  return adt('individual', {
    legalName: '',
    email: '',
    phone: '',
    street1: '',
    street2: '',
    city: '',
    region: '',
    mailCode: '',
    country: ''
  });
}

export type UpdateProponentRequestBody = CreateProponentRequestBody;

export type CreateCWUProposalStatus
  = CWUProposalStatus.Draft
  | CWUProposalStatus.Submitted;

export interface CreateRequestBody {
  opportunity: Id;
  proposalText: string;
  additionalComments: string;
  proponent: CreateProponentRequestBody;
  attachments: Id[];
  status: CreateCWUProposalStatus;
}

export type CreateIndividualProponentRequestBody = Omit<CWUIndividualProponent, 'id'>;

export type CreateIndividualProponentValidationErrors = ErrorTypeFrom<CreateIndividualProponentRequestBody>;

export type CreateProponentValidationErrors
  = ADT<'individual', CreateIndividualProponentValidationErrors>
  | ADT<'organization', string[]>
  | ADT<'parseFailure', string[]>;

export interface CreateValidationErrors extends Omit<ErrorTypeFrom<CreateRequestBody> & BodyWithErrors, 'proponent' | 'attachments'> {
  proponent?: CreateProponentValidationErrors;
  attachments?: string[][];
}

export type UpdateRequestBody
  = ADT<'edit', UpdateEditRequestBody>
  | ADT<'submit', string>
  | ADT<'score', { note: string, score: number }>
  | ADT<'award', string>
  | ADT<'disqualify', string>
  | ADT<'withdraw', string>;

export type UpdateEditRequestBody = Omit<CreateRequestBody, 'opportunity' | 'status'>;

type UpdateADTErrors
  = ADT<'edit', UpdateEditValidationErrors>
  | ADT<'submit', string[]>
  | ADT<'score', { score?: string[], note?: string[] }>
  | ADT<'award', string[]>
  | ADT<'disqualify', string[]>
  | ADT<'withdraw', string[]>;

export type UpdateEditValidationErrors = ErrorTypeFrom<UpdateEditRequestBody>;

export interface UpdateValidationErrors extends BodyWithErrors {
  proposal?: UpdateADTErrors;
}

export type DeleteValidationErrors = BodyWithErrors;

export function isValidStatusChange(from: CWUProposalStatus, to: CWUProposalStatus, userType: UserType, proposalDeadline: Date): boolean {
  const now = new Date();
  switch (from) {
    case CWUProposalStatus.Draft:
      return to === CWUProposalStatus.Submitted && userType === UserType.Vendor && now < proposalDeadline;

    case CWUProposalStatus.Submitted:
      return (to === CWUProposalStatus.Withdrawn && userType === UserType.Vendor) ||
             (to === CWUProposalStatus.UnderReview && userType !== UserType.Vendor && now > proposalDeadline);

    case CWUProposalStatus.UnderReview:
      return [CWUProposalStatus.Evaluated, CWUProposalStatus.Disqualified].includes(to) &&
             userType !== UserType.Vendor &&
             now > proposalDeadline;

    case CWUProposalStatus.Evaluated:
      return [CWUProposalStatus.Awarded, CWUProposalStatus.NotAwarded, CWUProposalStatus.Disqualified].includes(to) &&
             userType !== UserType.Vendor &&
             now > proposalDeadline;

    case CWUProposalStatus.Awarded:
      return ((to === CWUProposalStatus.Disqualified && userType !== UserType.Vendor) ||
             (to === CWUProposalStatus.Withdrawn && userType === UserType.Vendor)) &&
             now > proposalDeadline;

    case CWUProposalStatus.NotAwarded:
      return [CWUProposalStatus.Awarded, CWUProposalStatus.Disqualified].includes(to) &&
             userType !== UserType.Vendor &&
             now > proposalDeadline;
    default:
      return false;
  }
}

export function canCWUProposalBeAwarded(p: CWUProposal | CWUProposalSlim): boolean {
  switch (p.status) {
    case CWUProposalStatus.NotAwarded:
    case CWUProposalStatus.Evaluated:
      return true;
    default:
      return false;
  }
}

export function isTerminalCWUProposalStatus(s: CWUProposalStatus): boolean {
  switch (s) {
    case CWUProposalStatus.Disqualified:
    case CWUProposalStatus.Withdrawn:
    case CWUProposalStatus.Awarded:
    case CWUProposalStatus.NotAwarded:
      return true;
    default:
      return false;
  }
}<|MERGE_RESOLUTION|>--- conflicted
+++ resolved
@@ -2,15 +2,10 @@
 import { CWUOpportunitySlim } from 'shared/lib/resources/opportunity/code-with-us';
 import { Organization } from 'shared/lib/resources/organization';
 import { UserSlim, UserType  } from 'shared/lib/resources/user';
-<<<<<<< HEAD
-import { ADT, BodyWithErrors, Id } from 'shared/lib/types';
-import { ErrorTypeFrom } from 'shared/lib/validation/index';
-
-export const DEFAULT_CWU_PROPOSAL_TITLE = 'Untitled';
-=======
 import { ADT, adt, BodyWithErrors, Id } from 'shared/lib/types';
 import { ErrorTypeFrom } from 'shared/lib/validation';
->>>>>>> 9aab2565
+
+export const DEFAULT_CWU_PROPOSAL_TITLE = 'Unknown';
 
 export enum CWUProposalStatus {
   Draft        = 'DRAFT',
