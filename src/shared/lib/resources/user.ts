--- conflicted
+++ resolved
@@ -1,7 +1,7 @@
+import { readMany, readOne, update } from 'shared/lib/http';
 import { FileRecord } from 'shared/lib/resources/file';
 import { Id } from 'shared/lib/types';
 import { ErrorTypeFrom } from 'shared/lib/validation/index';
-import { readOne, readMany, update } from 'shared/lib/http';
 
 export type KeyCloakIdentityProvider = 'github' | 'idir';
 
@@ -43,7 +43,6 @@
 }
 
 export interface UpdateRequestBody {
-  id: Id;
   status?: UserStatus;
   name?: string;
   email?: string;
@@ -52,11 +51,13 @@
   acceptedTerms?: boolean;
 }
 
-<<<<<<< HEAD
-export type UpdateValidationErrors = ErrorTypeFrom<UpdateRequestBody>;
+export interface UpdateValidationErrors extends ErrorTypeFrom<Omit<UpdateRequestBody, 'status'>> {
+  id?: string[];
+  permissions?: string[];
+}
 
-export async function updateUser(requestBody: UpdateRequestBody): Promise<User | null> {
-  return update<User, UpdateRequestBody>(`/api/users/${requestBody.id}`, requestBody);
+export async function updateUser(id: Id, requestBody: UpdateRequestBody): Promise<User | null> {
+  return update<User, UpdateRequestBody>(`/api/users/${id}`, requestBody);
 }
 
 export async function readOneUser(id: string): Promise<User | null> {
@@ -101,16 +102,6 @@
     name: '',
     notificationsOn: false,
     acceptedTerms: false,
-    idpUsername: '',
-  }
-=======
-export interface UpdateValidationErrors {
-  id?: string[];
-  name?: string[];
-  email?: string[];
-  avatarImageFile?: string[];
-  notificationsOn?: string[];
-  acceptedTerms?: string[];
-  permissions?: string[];
->>>>>>> d2965ef5
+    idpUsername: ''
+  };
 }