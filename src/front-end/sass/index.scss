--- conflicted
+++ resolved
@@ -457,11 +457,7 @@
   opacity: 1 !important;
 }
 
-<<<<<<< HEAD
-.font-size-very-small {
-=======
 .font-size-extra-small {
->>>>>>> 74e14c4e
   font-size: $font-size-sm*0.8;
 }
 
