import { getModalValid, makePageMetadata, updateValid, viewValid, withValid } from 'front-end/lib';
import { isSignedIn } from 'front-end/lib/access-control';
import { Route, SharedState } from 'front-end/lib/app/types';
import * as MenuSidebar from 'front-end/lib/components/sidebar/menu';
<<<<<<< HEAD
import * as UserSidebar from 'front-end/lib/components/sidebar/profile-org';
import { ComponentView, GlobalComponentMsg, Immutable, immutable, mapComponentDispatch, PageComponent, PageInit, replaceRoute, Update, updateComponentChild, updateGlobalComponentChild } from 'front-end/lib/framework';
=======
import { ComponentView, GlobalComponentMsg, Immutable, immutable, mapComponentDispatch, mapPageModalMsg, PageComponent, PageInit, replaceRoute, Update, updateComponentChild, updateGlobalComponentChild } from 'front-end/lib/framework';
>>>>>>> 7f6e3f4d
import * as api from 'front-end/lib/http/api';
import React from 'react';
import { isAdmin, User } from 'shared/lib/resources/user';
import { adt, ADT } from 'shared/lib/types';
import { invalid, isValid, valid, Validation } from 'shared/lib/validation';

interface ValidState<K extends UserSidebar.TabId> {
  profileUser: User;
  viewerUser: User;
  tab: UserSidebar.TabState<K>;
  sidebar: Immutable<MenuSidebar.State>;
}

type State_<K extends UserSidebar.TabId> = Validation<Immutable<ValidState<K>>, null>;

export type State = State_<UserSidebar.TabId>;

type InnerMsg<K extends UserSidebar.TabId>
  = ADT<'tab', UserSidebar.TabMsg<K>>
  | ADT<'sidebar', MenuSidebar.Msg>;

type Msg_<K extends UserSidebar.TabId> = GlobalComponentMsg<InnerMsg<K>, Route>;

export type Msg = Msg_<UserSidebar.TabId>;

export interface RouteParams {
  userId: string;
  tab?: UserSidebar.TabId;
}

function makeInit<K extends UserSidebar.TabId>(): PageInit<RouteParams, SharedState, State_<K>, Msg_<K>> {
  return isSignedIn({

    async success({ routeParams, shared, dispatch }) {
      const viewerUser = shared.sessionUser;
      const profileUserResult = await api.users.readOne(routeParams.userId);
      // If the request failed, then show the "Not Found" page.
      if (!api.isValid(profileUserResult)) {
        dispatch(replaceRoute(adt('notice' as const, adt('notFound' as const))));
        return invalid(null);
      }
      const profileUser = profileUserResult.value;
      const isOwner = viewerUser.id === profileUser.id;
      const viewerIsAdmin = isAdmin(viewerUser);
      // If the viewer isn't the owner or an admin, then show the "Not Found" page.
      if (!isOwner && !viewerIsAdmin) {
        dispatch(replaceRoute(adt('notice' as const, adt('notFound' as const))));
        return invalid(null);
      }
      // Set up the visible tab state.
      // Admins can only view the profile tab of non-owned profiles.
      const tabId = viewerIsAdmin && !isOwner
        ? 'profile'
        : (routeParams.tab || 'profile');
      const tabState = immutable(await UserSidebar.tabIdToTabDefinition(tabId).component.init({ profileUser, viewerUser }));
      // Everything checks out, return valid state.
      return valid(immutable({
        viewerUser,
        profileUser,
        tab: [tabId, tabState],
        sidebar: await UserSidebar.makeSidebar(profileUser, viewerUser, tabId)
      }));
    },

    async fail({ dispatch }) {
      // Viewer isn't signed in, so show "Not Found" page.
      dispatch(replaceRoute(adt('notice' as const, adt('notFound' as const))));
      return invalid(null);
    }

  });
}

function makeUpdate<K extends UserSidebar.TabId>(): Update<State_<K>, Msg_<K>> {
  return updateValid(({ state, msg }) => {
    switch (msg.tag) {
      case 'tab':
        const tabId = state.tab[0];
        const definition = UserSidebar.tabIdToTabDefinition(tabId);
        return updateGlobalComponentChild({
          state,
          childStatePath: ['tab', '1'],
          childUpdate: definition.component.update,
          childMsg: msg.value,
          mapChildMsg: value => adt('tab' as const, value as UserSidebar.TabMsg<K>)
        });
      case 'sidebar':
        return updateComponentChild({
          state,
          childStatePath: ['sidebar'],
          childUpdate: MenuSidebar.update,
          childMsg: msg.value,
          mapChildMsg: value => adt('sidebar', value)
        });
      default:
        return [state];
    }
  });
}

function makeView<K extends UserSidebar.TabId>(): ComponentView<State_<K>, Msg_<K>> {
  return viewValid(({ state, dispatch }) => {
    const [tabId, tabState] = state.tab;
    const definition = UserSidebar.tabIdToTabDefinition(tabId);
    return (
      <definition.component.view
        dispatch={mapComponentDispatch(dispatch, v => adt('tab' as const, v))}
        state={tabState} />
    );
  });
}

function makeComponent<K extends UserSidebar.TabId>(): PageComponent<RouteParams, SharedState, State_<K>, Msg_<K>> {
  return {
    init: makeInit(),
    update: makeUpdate(),
    view: makeView(),
    sidebar: {
      size: 'medium',
      color: 'light',
      isEmptyOnMobile: withValid(state => {
        return !state.sidebar.links.length;
      }, false),
      view: viewValid(({ state, dispatch }) => {
        return (<MenuSidebar.view
          state={state.sidebar}
          dispatch={mapComponentDispatch(dispatch, msg => adt('sidebar' as const, msg))} />);
      })
    },
    getModal: getModalValid(state => {
      const tabId = state.tab[0];
      const definition = tabIdToTabDefinition(tabId);
      if (!definition.component.getModal) { return null; }
      return mapPageModalMsg(
        definition.component.getModal(state.tab[1]),
        v => adt('tab', v)
      );
    }),
    //TODO getAlerts
    getMetadata(state) {
      if (isValid(state)) {
        return makePageMetadata(`${UserSidebar.tabIdToTabDefinition(state.value.tab[0]).title} — ${state.value.profileUser.name}`);
      } else {
        return makePageMetadata('Profile');
      }
    }
  };
}

export const component: PageComponent<RouteParams, SharedState, State, Msg> = makeComponent();<|MERGE_RESOLUTION|>--- conflicted
+++ resolved
@@ -2,12 +2,8 @@
 import { isSignedIn } from 'front-end/lib/access-control';
 import { Route, SharedState } from 'front-end/lib/app/types';
 import * as MenuSidebar from 'front-end/lib/components/sidebar/menu';
-<<<<<<< HEAD
 import * as UserSidebar from 'front-end/lib/components/sidebar/profile-org';
-import { ComponentView, GlobalComponentMsg, Immutable, immutable, mapComponentDispatch, PageComponent, PageInit, replaceRoute, Update, updateComponentChild, updateGlobalComponentChild } from 'front-end/lib/framework';
-=======
 import { ComponentView, GlobalComponentMsg, Immutable, immutable, mapComponentDispatch, mapPageModalMsg, PageComponent, PageInit, replaceRoute, Update, updateComponentChild, updateGlobalComponentChild } from 'front-end/lib/framework';
->>>>>>> 7f6e3f4d
 import * as api from 'front-end/lib/http/api';
 import React from 'react';
 import { isAdmin, User } from 'shared/lib/resources/user';
@@ -139,7 +135,7 @@
     },
     getModal: getModalValid(state => {
       const tabId = state.tab[0];
-      const definition = tabIdToTabDefinition(tabId);
+      const definition = UserSidebar.tabIdToTabDefinition(tabId);
       if (!definition.component.getModal) { return null; }
       return mapPageModalMsg(
         definition.component.getModal(state.tab[1]),
