--- conflicted
+++ resolved
@@ -23,11 +23,7 @@
   email: Immutable<ShortText.State>;
   jobTitle: Immutable<ShortText.State>;
   idpUsername: Immutable<ShortText.State>;
-<<<<<<< HEAD
-  newAvatarImage: { file: File; path: string; errors: string[]; } | null; // @avatar-filetype
-=======
   newAvatarImage: AvatarFiletype;
->>>>>>> 3d42106b
 }
 
 export type Msg
