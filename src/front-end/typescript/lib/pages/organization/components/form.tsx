import { DEFAULT_ORGANIZATION_LOGO_IMAGE_PATH } from 'front-end/config';
import { Route } from 'front-end/lib/app/types';
import * as FormField from 'front-end/lib/components/form-field';
import * as ShortText from 'front-end/lib/components/form-field/short-text';
import { ComponentViewProps, GlobalComponentMsg, immutable, Immutable, Init, mapComponentDispatch, Update, updateComponentChild, View } from 'front-end/lib/framework';
// @org-needs-owner-information
// import { replaceRoute } from 'front-end/lib/framework';
import * as api from 'front-end/lib/http/api';
<<<<<<< HEAD
import FileButton from 'front-end/lib/views/file-button';
=======
import { AvatarFiletype } from 'front-end/lib/types';
import FileButton from 'front-end/lib/views/file-button';
import FormButtonsContainer from 'front-end/lib/views/form-buttons-container';
import { AvailableIcons } from 'front-end/lib/views/icon';
>>>>>>> 3d42106b
import Link, { iconLinkSymbol, leftPlacement } from 'front-end/lib/views/link';
import LoadingButton from 'front-end/lib/views/loading-button';
import React from 'react';
import { Col, Row } from 'reactstrap';
import { getString } from 'shared/lib';
import { fileBlobPath } from 'shared/lib/resources/file';
import { SUPPORTED_IMAGE_EXTENSIONS } from 'shared/lib/resources/file';
import { CreateRequestBody, Organization } from 'shared/lib/resources/organization';
import { adt, ADT } from 'shared/lib/types';
import { ErrorTypeFrom, validateThenMapValid } from 'shared/lib/validation';
import * as orgValidation from 'shared/lib/validation/organization';

export interface Params {
  organization?: Organization;
}

type AvatarFiletype = { file: File; path: string; errors: string[]; } | null; // @avatar-filetype

export interface State {
  legalName: Immutable<ShortText.State>;
  websiteUrl: Immutable<ShortText.State>;
  streetAddress1: Immutable<ShortText.State>;
  streetAddress2: Immutable<ShortText.State>;
  city: Immutable<ShortText.State>;
  country: Immutable<ShortText.State>;
  mailCode: Immutable<ShortText.State>;
  contactName: Immutable<ShortText.State>;
  region: Immutable<ShortText.State>;
  contactTitle: Immutable<ShortText.State>;
  contactEmail: Immutable<ShortText.State>;
  contactPhone: Immutable<ShortText.State>;

  newLogoImage?: AvatarFiletype;

  submitLoading: number;

  /**
<<<<<<< HEAD
   *  TODO(Jesse): Document
=======
   *  This is effectively a switch for whether or not the component does a
   *  'create' or 'update operation
>>>>>>> 3d42106b
   */
  organization?: Organization;
}

export type InnerMsg
  = ADT<'legalName',       ShortText.Msg>
  | ADT<'websiteUrl',      ShortText.Msg>
  | ADT<'streetAddress1',  ShortText.Msg>
  | ADT<'streetAddress2',  ShortText.Msg>
  | ADT<'city',            ShortText.Msg>
  | ADT<'country',         ShortText.Msg>
  | ADT<'mailCode',        ShortText.Msg>
  | ADT<'contactTitle',    ShortText.Msg>
  | ADT<'contactName',     ShortText.Msg>
  | ADT<'contactEmail',    ShortText.Msg>
  | ADT<'contactPhone',    ShortText.Msg>
<<<<<<< HEAD
  | ADT<'submit',          SubmitHook | undefined>
=======
  | ADT<'submit',          StopEditingHook | undefined>
  | ADT<'stopEditing',     StopEditingHook | undefined>
>>>>>>> 3d42106b
  | ADT<'onChangeAvatar',  File>
  | ADT<'region',          ShortText.Msg>
  ;

export type Msg = GlobalComponentMsg<InnerMsg, Route>;

<<<<<<< HEAD
export type Values = Required<CreateRequestBody> & { newLogoImage?: File };
=======
export type Values = Omit<Required<CreateRequestBody>, 'logoImageFile'> & { newLogoImage?: File };
>>>>>>> 3d42106b

type Errors = ErrorTypeFrom<Values>;

export function isFormValid(state: Immutable<State>): boolean {
  const result: boolean = (
    FormField.isValid(state.legalName)      &&
    FormField.isValid(state.websiteUrl)     &&
    FormField.isValid(state.streetAddress1) &&
    FormField.isValid(state.streetAddress2) &&
    FormField.isValid(state.city)           &&
    FormField.isValid(state.country)        &&
    FormField.isValid(state.mailCode)       &&
    FormField.isValid(state.contactTitle)   &&
    FormField.isValid(state.contactName)    &&
    FormField.isValid(state.contactEmail)   &&
    FormField.isValid(state.contactPhone)   &&
    FormField.isValid(state.region)
  );

  return result;
}

export function getValues(state: Immutable<State>): Values {
  return {
    legalName:       FormField.getValue(state.legalName),
    streetAddress1:  FormField.getValue(state.streetAddress1),
    streetAddress2:  FormField.getValue(state.streetAddress2),
    city:            FormField.getValue(state.city),
    country:         FormField.getValue(state.country),
    mailCode:        FormField.getValue(state.mailCode),
    contactTitle:    FormField.getValue(state.contactTitle),
    contactName:     FormField.getValue(state.contactName),
    contactEmail:    FormField.getValue(state.contactEmail),
    contactPhone:    FormField.getValue(state.contactPhone),
    region:          FormField.getValue(state.region),
    websiteUrl:      FormField.getValue(state.websiteUrl),
<<<<<<< HEAD
    newLogoImage:    state.newLogoImage ? state.newLogoImage.file : undefined,
=======
    newLogoImage:    state.newLogoImage ? state.newLogoImage.file : undefined
>>>>>>> 3d42106b
  };
}

export function setValues(state: Immutable<State>, org: Organization): Immutable<State> {
  return state
    .update('legalName',       s => FormField.setValue(s, org.legalName))
    .update('streetAddress1',  s => FormField.setValue(s, org.streetAddress1))
    .update('city',            s => FormField.setValue(s, org.city))
    .update('country',         s => FormField.setValue(s, org.country))
    .update('mailCode',        s => FormField.setValue(s, org.mailCode))
    .update('contactName',     s => FormField.setValue(s, org.contactName))
    .update('contactEmail',    s => FormField.setValue(s, org.contactEmail))
    .update('region',          s => FormField.setValue(s, org.region))
    .update('streetAddress2',  s => FormField.setValue(s, org.streetAddress2 || '' ))
    .update('contactTitle',    s => FormField.setValue(s, org.contactTitle   || '' ))
    .update('contactPhone',    s => FormField.setValue(s, org.contactPhone   || '' ))
    .update('websiteUrl',      s => FormField.setValue(s, org.websiteUrl     || '' ))
    .set('newLogoImage', null);
}

<<<<<<< HEAD
export function setErrors(state: Immutable<State>, errors: Errors | undefined): Immutable<State> {
=======
export function setErrors(state: Immutable<State>, errors?: Errors): Immutable<State> {
>>>>>>> 3d42106b
  if (errors) {
  return state
    .update('legalName',       s => FormField.setErrors(s, errors.legalName      || []))
    .update('streetAddress1',  s => FormField.setErrors(s, errors.streetAddress1 || []))
    .update('streetAddress2',  s => FormField.setErrors(s, errors.streetAddress2 || []))
    .update('city',            s => FormField.setErrors(s, errors.city           || []))
    .update('country',         s => FormField.setErrors(s, errors.country        || []))
    .update('mailCode',        s => FormField.setErrors(s, errors.mailCode       || []))
    .update('contactTitle',    s => FormField.setErrors(s, errors.contactTitle   || []))
    .update('contactName',     s => FormField.setErrors(s, errors.contactName    || []))
    .update('contactEmail',    s => FormField.setErrors(s, errors.contactEmail   || []))
    .update('contactPhone',    s => FormField.setErrors(s, errors.contactPhone   || []))
    .update('region',          s => FormField.setErrors(s, errors.region         || []))
    .update('websiteUrl',      s => FormField.setErrors(s, errors.websiteUrl     || []))
    .update('newLogoImage', v => v && ({ ...v, errors: errors.newLogoImage   || []} ));
  } else {
    return state;
  }
}

export const init: Init<Params, State> = async (params) => {
  return {
    organization: params.organization,
    newLogoImage: null,
    submitLoading: 0,
    legalName: immutable(await ShortText.init({
      errors: [],
      validate: orgValidation.validateLegalName,
      child: {
        type: 'text',
        value: getString(params.organization, 'legalName'),
        id: 'organization-gov-legal-name'
      }
    })),
    websiteUrl: immutable(await ShortText.init({
      errors: [],
      validate: validateThenMapValid(orgValidation.validateWebsiteUrl, a => a || ''),
      child: {
        type: 'text',
        value: getString(params.organization, 'websiteUrl'),
        id: 'organization-gov-website-url'
      }
    })),
    streetAddress1: immutable(await ShortText.init({
      errors: [],
      validate: orgValidation.validateStreetAddress1,
      child: {
        type: 'text',
        value: getString(params.organization, 'streetAddress1'),
        id: 'organization-gov-street-address-one'
      }
    })),
    streetAddress2: immutable(await ShortText.init({
      errors: [],
      validate: validateThenMapValid(orgValidation.validateStreetAddress2, a => a || ''),
      child: {
        type: 'text',
        value: getString(params.organization, 'streetAddress2'),
        id: 'organization-gov-street-address-two'
      }
    })),
    city: immutable(await ShortText.init({
      errors: [],
      validate: orgValidation.validateCity,
      child: {
        type: 'text',
        value: getString(params.organization, 'city'),
        id: 'organization-gov-city'
      }
    })),
    country: immutable(await ShortText.init({
      errors: [],
      validate: orgValidation.validateCountry,
      child: {
        type: 'text',
        value: getString(params.organization, 'country'),
        id: 'organization-gov-country'
      }
    })),
    mailCode: immutable(await ShortText.init({
      errors: [],
      validate: orgValidation.validateMailCode,
      child: {
        type: 'text',
        value: getString(params.organization, 'mailCode'),
        id: 'organization-gov-mail-code'
      }
    })),
    contactTitle: immutable(await ShortText.init({
      errors: [],
      validate: validateThenMapValid(orgValidation.validateContactTitle, a => a || ''),
      child: {
        type: 'text',
        value: getString(params.organization, 'contactTitle'),
        id: 'organization-gov-contact-title'
      }
    })),
    contactName: immutable(await ShortText.init({
      errors: [],
      validate: orgValidation.validateContactName,
      child: {
        type: 'text',
        value: getString(params.organization, 'contactName'),
        id: 'organization-gov-contact-name'
      }
    })),
    contactEmail: immutable(await ShortText.init({
      errors: [],
      validate: orgValidation.validateContactEmail,
      child: {
        type: 'text',
        value: getString(params.organization, 'contactEmail'),
        id: 'organization-gov-contact-email'
      }
    })),
    contactPhone: immutable(await ShortText.init({
      errors: [],
      validate: validateThenMapValid(orgValidation.validateContactPhone, a => a || ''),
      child: {
        type: 'text',
        value: getString(params.organization, 'contactPhone'),
        id: 'organization-gov-contact-phone'
      }
    })),
    region: immutable(await ShortText.init({
      errors: [],
      validate: orgValidation.validateRegion,
      child: {
        type: 'text',
        value: getString(params.organization, 'region'),
        id: 'organization-gov-region'
      }
    }))
  };
};

export const update: Update<State, Msg> = ({ state, msg }) => {
  switch (msg.tag) {
    case 'stopEditing':
      return [state, async (state) => {
        const stopEditingHook: StopEditingHook | undefined = msg.value;
        if (stopEditingHook && state.organization) { stopEditingHook(state.organization); }
        return state;
      }];
    case 'submit':
      return [state, async (state, dispatch) => {
        const values: Values = getValues(state);

        let logoImage;
        if (values.newLogoImage) {
          const fileResult = await api.files.create({
            name: values.newLogoImage.name,
            file: values.newLogoImage,
            metadata: [adt('any')]
          });

          switch (fileResult.tag) {
            case 'valid':
              logoImage = fileResult.value.id;
              break;
            case 'unhandled':
            case 'invalid':
<<<<<<< HEAD
            /* TODO(Jesse): Handle Errors */
=======
              setErrors(state, {
                newLogoImage: ['Please select a different image.']
              });
>>>>>>> 3d42106b
          }
        }

        delete values.newLogoImage;
        const reqValues = {...values, logoImageFile: logoImage };
        const result = state.organization
         ? await api.organizations.update(state.organization.id, reqValues)
         : await api.organizations.create(reqValues);

        if (api.isValid(result)) {
          state = setErrors(state, {});
          if (state.organization) {
            state = state.set('organization', result.value);
<<<<<<< HEAD
            const submitHook: SubmitHook | undefined = msg.value;
            if (submitHook) { submitHook(result.value); }
          } else {
            dispatch(replaceRoute(adt('orgEdit' as const, {orgId: result.value.id})));
=======
            const stopEditingHook: StopEditingHook | undefined = msg.value;
            if (stopEditingHook) { stopEditingHook(result.value); }
          } else {
            // TODO: DM-182 Once we have access to the owner of an org we can do this redirect
            // @org-needs-owner-information
            // dispatch(replaceRoute(adt('userProfile' as const, { userId: result.value.owner.id, tab: 'organizations' as const})));
>>>>>>> 3d42106b
          }
        } else {
          state = setErrors(state, result.value);
        }
        return state;
      }];
    case 'onChangeAvatar':
      return [state, async state => {
        return state.set('newLogoImage', {
          file: msg.value,
          path: URL.createObjectURL(msg.value),
          errors: []
        });
      }
    ];
    case 'legalName':
      return updateComponentChild({
        state,
        childStatePath: ['legalName'],
        childUpdate: ShortText.update,
        childMsg: msg.value,
        mapChildMsg: (value) => adt('legalName', value)
      });
    case 'websiteUrl':
      return updateComponentChild({
        state,
        childStatePath: ['websiteUrl'],
        childUpdate: ShortText.update,
        childMsg: msg.value,
        mapChildMsg: (value) => adt('websiteUrl', value)
      });
    case 'streetAddress1':
      return updateComponentChild({
        state,
        childStatePath: ['streetAddress1'],
        childUpdate: ShortText.update,
        childMsg: msg.value,
        mapChildMsg: (value) => adt('streetAddress1', value)
      });
    case 'streetAddress2':
      return updateComponentChild({
        state,
        childStatePath: ['streetAddress2'],
        childUpdate: ShortText.update,
        childMsg: msg.value,
        mapChildMsg: (value) => adt('streetAddress2', value)
      });
    case 'city':
      return updateComponentChild({
        state,
        childStatePath: ['city'],
        childUpdate: ShortText.update,
        childMsg: msg.value,
        mapChildMsg: (value) => adt('city', value)
      });
    case 'country':
      return updateComponentChild({
        state,
        childStatePath: ['country'],
        childUpdate: ShortText.update,
        childMsg: msg.value,
        mapChildMsg: (value) => adt('country', value)
      });
    case 'mailCode':
      return updateComponentChild({
        state,
        childStatePath: ['mailCode'],
        childUpdate: ShortText.update,
        childMsg: msg.value,
        mapChildMsg: (value) => adt('mailCode', value)
      });
    case 'contactTitle':
      return updateComponentChild({
        state,
        childStatePath: ['contactTitle'],
        childUpdate: ShortText.update,
        childMsg: msg.value,
        mapChildMsg: (value) => adt('contactTitle', value)
      });
    case 'contactName':
      return updateComponentChild({
        state,
        childStatePath: ['contactName'],
        childUpdate: ShortText.update,
        childMsg: msg.value,
        mapChildMsg: (value) => adt('contactName', value)
      });
    case 'contactEmail':
      return updateComponentChild({
        state,
        childStatePath: ['contactEmail'],
        childUpdate: ShortText.update,
        childMsg: msg.value,
        mapChildMsg: (value) => adt('contactEmail', value)
      });
    case 'contactPhone':
      return updateComponentChild({
        state,
        childStatePath: ['contactPhone'],
        childUpdate: ShortText.update,
        childMsg: msg.value,
        mapChildMsg: (value) => adt('contactPhone', value)
      });
    case 'region':
      return updateComponentChild({
        state,
        childStatePath: ['region'],
        childUpdate: ShortText.update,
        childMsg: msg.value,
        mapChildMsg: (value) => adt('region', value)
      });

      default: return [state];
  }
};

<<<<<<< HEAD
type SubmitHook = (org: Organization) => void;
export interface Props extends ComponentViewProps<State, Msg> {
  disabled: boolean;
  submitHook?: SubmitHook;
=======
type StopEditingHook = (org: Organization) => void;
export interface Props extends ComponentViewProps<State, Msg> {
  disabled: boolean;
  stopEditingHook?: StopEditingHook;
  icon: AvailableIcons;
>>>>>>> 3d42106b
}

export function orgLogoPath(org?: Organization): string {
  return org && org.logoImageFile
    ? fileBlobPath(org.logoImageFile)
    : DEFAULT_ORGANIZATION_LOGO_IMAGE_PATH;
}

export const view: View<Props> = props => {
  const { state, dispatch, disabled } = props;
  const isSubmitLoading = state.submitLoading > 0;

  const isOrgDisabled = state.organization ? !state.organization.active : false;
  const submitDisabled = disabled || isOrgDisabled || !isFormValid(state);
  const formIsDisabled = disabled || isOrgDisabled;

  return (
    <div>
      <Row>
<<<<<<< HEAD

        <Row>
          <Col xs='12' className='mb-4 d-flex align-items-center flex-nowrap'>
            <img
              className='rounded-circle border'
              style={{
                width: '5rem',
                height: '5rem',
                objectFit: 'cover'
              }}
              src={state.newLogoImage ? state.newLogoImage.path : orgLogoPath(state.organization)} />
            <div className='ml-3 d-flex flex-column align-items-start flex-nowrap'>
              <div className='mb-2'><b>Profile Picture (Optional)</b></div>
              <FileButton
                outline
                size='sm'
                style={{
                  visibility: formIsDisabled ? 'hidden' : undefined,
                  pointerEvents: formIsDisabled ? 'none' : undefined
                }}
                onChange={file => dispatch(adt('onChangeAvatar', file))}
                accept={SUPPORTED_IMAGE_EXTENSIONS}
                color='primary'>
                Choose Image
              </FileButton>
              {state.newLogoImage && state.newLogoImage.errors.length
                ? (<div className='mt-2 small text-danger'>{state.newLogoImage.errors.map((e, i) => (<div key={`profile-avatar-error-${i}`}>{e}</div>))}</div>)
                : null}
            </div>
          </Col>
        </Row>
=======
        <Col xs='12' className='mb-4 d-flex align-items-center flex-nowrap'>
          <img
            className='rounded-circle border'
            style={{
              width: '5rem',
              height: '5rem',
              objectFit: 'cover'
            }}
            src={state.newLogoImage ? state.newLogoImage.path : orgLogoPath(state.organization)} />
          <div className='ml-3 d-flex flex-column align-items-start flex-nowrap'>
            <div className='mb-2'><b>Profile Picture (Optional)</b></div>
            <FileButton
              outline
              size='sm'
              style={{
                visibility: formIsDisabled ? 'hidden' : undefined,
                pointerEvents: formIsDisabled ? 'none' : undefined
              }}
              onChange={file => dispatch(adt('onChangeAvatar', file))}
              accept={SUPPORTED_IMAGE_EXTENSIONS}
              color='primary'>
              Choose Image
            </FileButton>
            {state.newLogoImage && state.newLogoImage.errors.length
              ? (<div className='mt-2 small text-danger'>{state.newLogoImage.errors.map((e, i) => (<div key={`profile-avatar-error-${i}`}>{e}</div>))}</div>)
              : null}
          </div>
        </Col>
>>>>>>> 3d42106b

        <Col xs='12'>
          <ShortText.view
            extraChildProps={{}}
            label='Legal Name'
            required
            disabled={formIsDisabled}
            state={state.legalName}
            dispatch={mapComponentDispatch(dispatch, value => adt('legalName' as const, value))} />
        </Col>

<<<<<<< HEAD
        <Col className='pb-5' xs='12'>
          <ShortText.view
            extraChildProps={{}}
            label='Website Url (Optional)'
            disabled={formIsDisabled}
            state={state.websiteUrl}
            dispatch={mapComponentDispatch(dispatch, value => adt('websiteUrl' as const, value))} />
        </Col>


        <Col xs='12' className='pt-5 border-top'>
          <h2>Legal Address</h2>
=======
        <Col xs='12'>
          <div className='mb-5 pb-5 border-bottom'>
            <ShortText.view
              extraChildProps={{}}
              label='Website Url (Optional)'
              disabled={formIsDisabled}
              state={state.websiteUrl}
              dispatch={mapComponentDispatch(dispatch, value => adt('websiteUrl' as const, value))} />
          </div>
        </Col>

        <Col xs='12'>
          <h3 className='mb-4'>Legal Address</h3>
>>>>>>> 3d42106b
        </Col >

        <Col xs='12'>
          <ShortText.view
            extraChildProps={{}}
            label='Street Address'
            required
            disabled={formIsDisabled}
            state={state.streetAddress1}
            dispatch={mapComponentDispatch(dispatch, value => adt('streetAddress1' as const, value))} />
        </Col>

        <Col xs='12'>
          <ShortText.view
            extraChildProps={{}}
            label='Street Address'
            disabled={formIsDisabled}
            state={state.streetAddress2}
            dispatch={mapComponentDispatch(dispatch, value => adt('streetAddress2' as const, value))} />
        </Col>

        <Col xs='12' md='8'>
          <ShortText.view
            extraChildProps={{}}
            label='City'
            required
            disabled={formIsDisabled}
            state={state.city}
            dispatch={mapComponentDispatch(dispatch, value => adt('city' as const, value))} />
        </Col>

        <Col xs='12' md='4'>
          <ShortText.view
            extraChildProps={{}}
            label='Province/State'
            required
            disabled={formIsDisabled}
            state={state.region}
            dispatch={mapComponentDispatch(dispatch, value => adt('region' as const, value))} />
        </Col>

<<<<<<< HEAD
          <Col xs='5' className='pb-4'>
            <ShortText.view
              extraChildProps={{}}
              label='Postal / ZIP Code'
              required
              disabled={formIsDisabled}
              state={state.mailCode}
              dispatch={mapComponentDispatch(dispatch, value => adt('mailCode' as const, value))} />
          </Col>

          <Col xs='7' className='pb-4'>
            <ShortText.view
              extraChildProps={{}}
              label='Country'
              required
              disabled={formIsDisabled}
              state={state.country}
              dispatch={mapComponentDispatch(dispatch, value => adt('country' as const, value))} />
          </Col>

        <Col xs='12' className='pt-5 border-top'>
          <h2>Contact Information</h2>
=======
        <Col xs='12'>
          <div className='mb-5 pb-5 border-bottom'>
            <Row>
              <Col md='5'>
                <ShortText.view
                  extraChildProps={{}}
                  label='Postal / ZIP Code'
                  required
                  disabled={formIsDisabled}
                  state={state.mailCode}
                  dispatch={mapComponentDispatch(dispatch, value => adt('mailCode' as const, value))} />
              </Col>

              <Col md='7'>
                <ShortText.view
                  extraChildProps={{}}
                  label='Country'
                  required
                  disabled={formIsDisabled}
                  state={state.country}
                  dispatch={mapComponentDispatch(dispatch, value => adt('country' as const, value))} />
              </Col>
            </Row>
          </div>
        </Col>

        <Col xs='12'>
          <h3 className='mb-4'>Contact Information</h3>
>>>>>>> 3d42106b
        </Col >

        <Col xs='12'>
          <ShortText.view
            extraChildProps={{}}
            label='Contact Name'
            required
            disabled={formIsDisabled}
            state={state.contactName}
            dispatch={mapComponentDispatch(dispatch, value => adt('contactName' as const, value))} />
        </Col>

        <Col xs='12'>
          <ShortText.view
            extraChildProps={{}}
            label='Job Title (Optional)'
            disabled={formIsDisabled}
            state={state.contactTitle}
            dispatch={mapComponentDispatch(dispatch, value => adt('contactTitle' as const, value))} />
        </Col>

        <Col xs='12' md='7'>
          <ShortText.view
            extraChildProps={{}}
            label='Contact Email'
            required
            disabled={formIsDisabled}
            state={state.contactEmail}
            dispatch={mapComponentDispatch(dispatch, value => adt('contactEmail' as const, value))} />
        </Col>

        <Col xs='12' md='5'>
          <ShortText.view
            extraChildProps={{}}
            label='Phone Number (Optional)'
            disabled={formIsDisabled}
            state={state.contactPhone}
            dispatch={mapComponentDispatch(dispatch, value => adt('contactPhone' as const, value))} />
        </Col>
      </Row>

<<<<<<< HEAD
      <Row>
        <Col className='d-flex justify-content-end pt-5'>
          <Link button className='mr-3'>Cancel</Link>
          <LoadingButton
            loading={isSubmitLoading}
            color='primary'
            symbol_={leftPlacement(iconLinkSymbol('plus-circle'))}
            onClick={() => dispatch(adt('submit', props.submitHook)) }
            disabled={submitDisabled}
          >
            Save
          </LoadingButton>
        </Col>
      </Row>

=======
      {disabled
        ? null
        : (<FormButtonsContainer className='mt-4'>
            <LoadingButton
              loading={isSubmitLoading}
              color='primary'
              symbol_={leftPlacement(iconLinkSymbol(props.icon))}
              onClick={() => dispatch(adt('submit', props.stopEditingHook)) }
              disabled={submitDisabled}
            >
              {state.organization ? 'Save Changes' : 'Create Organization'}
            </LoadingButton>
            <Link onClick={() => dispatch(adt('stopEditing', props.stopEditingHook))} color='secondary' className='px-3'>
              Cancel
            </Link>
          </FormButtonsContainer>)}
>>>>>>> 3d42106b
    </div>
  );
};<|MERGE_RESOLUTION|>--- conflicted
+++ resolved
@@ -6,14 +6,10 @@
 // @org-needs-owner-information
 // import { replaceRoute } from 'front-end/lib/framework';
 import * as api from 'front-end/lib/http/api';
-<<<<<<< HEAD
-import FileButton from 'front-end/lib/views/file-button';
-=======
 import { AvatarFiletype } from 'front-end/lib/types';
 import FileButton from 'front-end/lib/views/file-button';
 import FormButtonsContainer from 'front-end/lib/views/form-buttons-container';
 import { AvailableIcons } from 'front-end/lib/views/icon';
->>>>>>> 3d42106b
 import Link, { iconLinkSymbol, leftPlacement } from 'front-end/lib/views/link';
 import LoadingButton from 'front-end/lib/views/loading-button';
 import React from 'react';
@@ -29,8 +25,6 @@
 export interface Params {
   organization?: Organization;
 }
-
-type AvatarFiletype = { file: File; path: string; errors: string[]; } | null; // @avatar-filetype
 
 export interface State {
   legalName: Immutable<ShortText.State>;
@@ -51,12 +45,8 @@
   submitLoading: number;
 
   /**
-<<<<<<< HEAD
-   *  TODO(Jesse): Document
-=======
    *  This is effectively a switch for whether or not the component does a
    *  'create' or 'update operation
->>>>>>> 3d42106b
    */
   organization?: Organization;
 }
@@ -73,23 +63,15 @@
   | ADT<'contactName',     ShortText.Msg>
   | ADT<'contactEmail',    ShortText.Msg>
   | ADT<'contactPhone',    ShortText.Msg>
-<<<<<<< HEAD
-  | ADT<'submit',          SubmitHook | undefined>
-=======
   | ADT<'submit',          StopEditingHook | undefined>
   | ADT<'stopEditing',     StopEditingHook | undefined>
->>>>>>> 3d42106b
   | ADT<'onChangeAvatar',  File>
   | ADT<'region',          ShortText.Msg>
   ;
 
 export type Msg = GlobalComponentMsg<InnerMsg, Route>;
 
-<<<<<<< HEAD
-export type Values = Required<CreateRequestBody> & { newLogoImage?: File };
-=======
 export type Values = Omit<Required<CreateRequestBody>, 'logoImageFile'> & { newLogoImage?: File };
->>>>>>> 3d42106b
 
 type Errors = ErrorTypeFrom<Values>;
 
@@ -126,11 +108,7 @@
     contactPhone:    FormField.getValue(state.contactPhone),
     region:          FormField.getValue(state.region),
     websiteUrl:      FormField.getValue(state.websiteUrl),
-<<<<<<< HEAD
-    newLogoImage:    state.newLogoImage ? state.newLogoImage.file : undefined,
-=======
     newLogoImage:    state.newLogoImage ? state.newLogoImage.file : undefined
->>>>>>> 3d42106b
   };
 }
 
@@ -151,11 +129,7 @@
     .set('newLogoImage', null);
 }
 
-<<<<<<< HEAD
-export function setErrors(state: Immutable<State>, errors: Errors | undefined): Immutable<State> {
-=======
 export function setErrors(state: Immutable<State>, errors?: Errors): Immutable<State> {
->>>>>>> 3d42106b
   if (errors) {
   return state
     .update('legalName',       s => FormField.setErrors(s, errors.legalName      || []))
@@ -318,13 +292,9 @@
               break;
             case 'unhandled':
             case 'invalid':
-<<<<<<< HEAD
-            /* TODO(Jesse): Handle Errors */
-=======
               setErrors(state, {
                 newLogoImage: ['Please select a different image.']
               });
->>>>>>> 3d42106b
           }
         }
 
@@ -338,19 +308,12 @@
           state = setErrors(state, {});
           if (state.organization) {
             state = state.set('organization', result.value);
-<<<<<<< HEAD
-            const submitHook: SubmitHook | undefined = msg.value;
-            if (submitHook) { submitHook(result.value); }
-          } else {
-            dispatch(replaceRoute(adt('orgEdit' as const, {orgId: result.value.id})));
-=======
             const stopEditingHook: StopEditingHook | undefined = msg.value;
             if (stopEditingHook) { stopEditingHook(result.value); }
           } else {
             // TODO: DM-182 Once we have access to the owner of an org we can do this redirect
             // @org-needs-owner-information
             // dispatch(replaceRoute(adt('userProfile' as const, { userId: result.value.owner.id, tab: 'organizations' as const})));
->>>>>>> 3d42106b
           }
         } else {
           state = setErrors(state, result.value);
@@ -467,18 +430,11 @@
   }
 };
 
-<<<<<<< HEAD
-type SubmitHook = (org: Organization) => void;
-export interface Props extends ComponentViewProps<State, Msg> {
-  disabled: boolean;
-  submitHook?: SubmitHook;
-=======
 type StopEditingHook = (org: Organization) => void;
 export interface Props extends ComponentViewProps<State, Msg> {
   disabled: boolean;
   stopEditingHook?: StopEditingHook;
   icon: AvailableIcons;
->>>>>>> 3d42106b
 }
 
 export function orgLogoPath(org?: Organization): string {
@@ -498,39 +454,6 @@
   return (
     <div>
       <Row>
-<<<<<<< HEAD
-
-        <Row>
-          <Col xs='12' className='mb-4 d-flex align-items-center flex-nowrap'>
-            <img
-              className='rounded-circle border'
-              style={{
-                width: '5rem',
-                height: '5rem',
-                objectFit: 'cover'
-              }}
-              src={state.newLogoImage ? state.newLogoImage.path : orgLogoPath(state.organization)} />
-            <div className='ml-3 d-flex flex-column align-items-start flex-nowrap'>
-              <div className='mb-2'><b>Profile Picture (Optional)</b></div>
-              <FileButton
-                outline
-                size='sm'
-                style={{
-                  visibility: formIsDisabled ? 'hidden' : undefined,
-                  pointerEvents: formIsDisabled ? 'none' : undefined
-                }}
-                onChange={file => dispatch(adt('onChangeAvatar', file))}
-                accept={SUPPORTED_IMAGE_EXTENSIONS}
-                color='primary'>
-                Choose Image
-              </FileButton>
-              {state.newLogoImage && state.newLogoImage.errors.length
-                ? (<div className='mt-2 small text-danger'>{state.newLogoImage.errors.map((e, i) => (<div key={`profile-avatar-error-${i}`}>{e}</div>))}</div>)
-                : null}
-            </div>
-          </Col>
-        </Row>
-=======
         <Col xs='12' className='mb-4 d-flex align-items-center flex-nowrap'>
           <img
             className='rounded-circle border'
@@ -559,7 +482,6 @@
               : null}
           </div>
         </Col>
->>>>>>> 3d42106b
 
         <Col xs='12'>
           <ShortText.view
@@ -571,20 +493,6 @@
             dispatch={mapComponentDispatch(dispatch, value => adt('legalName' as const, value))} />
         </Col>
 
-<<<<<<< HEAD
-        <Col className='pb-5' xs='12'>
-          <ShortText.view
-            extraChildProps={{}}
-            label='Website Url (Optional)'
-            disabled={formIsDisabled}
-            state={state.websiteUrl}
-            dispatch={mapComponentDispatch(dispatch, value => adt('websiteUrl' as const, value))} />
-        </Col>
-
-
-        <Col xs='12' className='pt-5 border-top'>
-          <h2>Legal Address</h2>
-=======
         <Col xs='12'>
           <div className='mb-5 pb-5 border-bottom'>
             <ShortText.view
@@ -598,7 +506,6 @@
 
         <Col xs='12'>
           <h3 className='mb-4'>Legal Address</h3>
->>>>>>> 3d42106b
         </Col >
 
         <Col xs='12'>
@@ -640,30 +547,6 @@
             dispatch={mapComponentDispatch(dispatch, value => adt('region' as const, value))} />
         </Col>
 
-<<<<<<< HEAD
-          <Col xs='5' className='pb-4'>
-            <ShortText.view
-              extraChildProps={{}}
-              label='Postal / ZIP Code'
-              required
-              disabled={formIsDisabled}
-              state={state.mailCode}
-              dispatch={mapComponentDispatch(dispatch, value => adt('mailCode' as const, value))} />
-          </Col>
-
-          <Col xs='7' className='pb-4'>
-            <ShortText.view
-              extraChildProps={{}}
-              label='Country'
-              required
-              disabled={formIsDisabled}
-              state={state.country}
-              dispatch={mapComponentDispatch(dispatch, value => adt('country' as const, value))} />
-          </Col>
-
-        <Col xs='12' className='pt-5 border-top'>
-          <h2>Contact Information</h2>
-=======
         <Col xs='12'>
           <div className='mb-5 pb-5 border-bottom'>
             <Row>
@@ -692,7 +575,6 @@
 
         <Col xs='12'>
           <h3 className='mb-4'>Contact Information</h3>
->>>>>>> 3d42106b
         </Col >
 
         <Col xs='12'>
@@ -734,23 +616,6 @@
         </Col>
       </Row>
 
-<<<<<<< HEAD
-      <Row>
-        <Col className='d-flex justify-content-end pt-5'>
-          <Link button className='mr-3'>Cancel</Link>
-          <LoadingButton
-            loading={isSubmitLoading}
-            color='primary'
-            symbol_={leftPlacement(iconLinkSymbol('plus-circle'))}
-            onClick={() => dispatch(adt('submit', props.submitHook)) }
-            disabled={submitDisabled}
-          >
-            Save
-          </LoadingButton>
-        </Col>
-      </Row>
-
-=======
       {disabled
         ? null
         : (<FormButtonsContainer className='mt-4'>
@@ -767,7 +632,6 @@
               Cancel
             </Link>
           </FormButtonsContainer>)}
->>>>>>> 3d42106b
     </div>
   );
 };