import { getContextualActionsValid, makePageMetadata, makeStartLoading, makeStopLoading, updateValid, viewValid } from 'front-end/lib';
import { isUserType } from 'front-end/lib/access-control';
import { Route, SharedState } from 'front-end/lib/app/types';
<<<<<<< HEAD
import { ComponentView, GlobalComponentMsg, immutable, Immutable, mapComponentDispatch, PageComponent, PageInit, Update, updateComponentChild } from 'front-end/lib/framework';
import * as Form from 'front-end/lib/pages/proposal/code-with-us/form';
import { iconLinkSymbol, leftPlacement, routeDest } from 'front-end/lib/views/link';
import makeInstructionalSidebar from 'front-end/lib/views/sidebar/instructional';
import React from 'react';
import { UserType } from 'shared/lib/resources/user';
import { adt, ADT, Id } from 'shared/lib/types';
import { invalid, valid, Validation } from 'shared/lib/validation';

export type State = Validation<Immutable<ValidState>, null>;

export interface ValidState {
  opportunityId: Id;
  form: Immutable<Form.State>;
  publishLoading: number;
}

type InnerMsg
  = ADT<'form', Form.Msg>
  | ADT<'publish'>
  | ADT<'saveDraft'>
  ;

export type Msg = GlobalComponentMsg<InnerMsg, Route>;

export type RouteParams = {
  opportunityId: string;
};

async function defaultState(opportunityId: Id) {

  return {
    publishLoading: 0,
    opportunityId,
    form: immutable(await Form.init({opportunityId}))
  };
}

const init: PageInit<RouteParams, SharedState, State, Msg> = isUserType({
  userType: [UserType.Vendor, UserType.Government, UserType.Admin], // TODO(Jesse): Which users should be here?
  async success(params) {
    return valid(immutable(
      await defaultState(params.routeParams.opportunityId)
    ));
  },
  async fail(params) {
    return invalid(immutable(
      await defaultState(params.routeParams.opportunityId)
    ));
  }
});

const startPublishLoading = makeStartLoading<ValidState>('publishLoading');
const stopPublishLoading = makeStopLoading<ValidState>('publishLoading');

const update: Update<State, Msg> = updateValid(({ state, msg }) => {
  switch (msg.tag) {

    case 'publish':
      startPublishLoading(state);
      return [
        state,
        async (state, dispatch) => {
          await Form.persist(state.form);
          stopPublishLoading(state);
          return state;
        }
      ];

    case 'form':
      return updateComponentChild({
        state,
        childStatePath: ['form'],
        childUpdate: Form.update,
        childMsg: msg.value,
        mapChildMsg: (value) => adt('form', value)
      });

=======
import { ComponentView, GlobalComponentMsg, immutable, Immutable, mapComponentDispatch, PageComponent, PageInit, replaceRoute, Update, updateComponentChild } from 'front-end/lib/framework';
import * as api from 'front-end/lib/http/api';
import * as Form from 'front-end/lib/pages/proposal/code-with-us/lib/components/form';
import Link, { iconLinkSymbol, leftPlacement, routeDest } from 'front-end/lib/views/link';
import makeInstructionalSidebar from 'front-end/lib/views/sidebar/instructional';
import React from 'react';
import { CWUOpportunity } from 'shared/lib/resources/opportunity/code-with-us';
import { UserType } from 'shared/lib/resources/user';
import { adt, ADT } from 'shared/lib/types';
import { invalid, isValid, valid, Validation } from 'shared/lib/validation';

export type State = Validation<Immutable<ValidState>, null>;

export interface ValidState {
  opportunity: CWUOpportunity;
  form: Immutable<Form.State>;
  submitLoading: number;
}

type InnerMsg
  = ADT<'form', Form.Msg>
  | ADT<'submit'>
  | ADT<'saveDraft'>;

export type Msg = GlobalComponentMsg<InnerMsg, Route>;

export interface RouteParams {
  opportunityId: string;
}

const init: PageInit<RouteParams, SharedState, State, Msg> = isUserType({
  userType: [UserType.Vendor],
  async success({ dispatch, routeParams }) {
    const opportunityResult = await api.opportunities.cwu.readOne(routeParams.opportunityId);
    const affiliationsResult = await api.affiliations.readMany();
    if (!api.isValid(opportunityResult) || !api.isValid(affiliationsResult)) {
      dispatch(replaceRoute(adt('notice' as const, adt('notFound' as const))));
      return invalid(null);
    }
    const opportunity = opportunityResult.value;
    const affiliations = affiliationsResult.value;
    return valid(immutable({
      submitLoading: 0,
      opportunity,
      form: immutable(await Form.init({
        opportunity,
        affiliations
      }))
    }));
  },
  async fail({ dispatch }) {
    dispatch(replaceRoute(adt('notice' as const, adt('notFound' as const))));
    return invalid(null);
  }
});

const startSubmitLoading = makeStartLoading<ValidState>('submitLoading');
const stopSubmitLoading = makeStopLoading<ValidState>('submitLoading');

const update: Update<State, Msg> = updateValid(({ state, msg }) => {
  switch (msg.tag) {

    case 'submit':
      return [
        startSubmitLoading(state),
        async (state, dispatch) => {
          state = stopSubmitLoading(state);
          const result = await Form.persist(state.form);
          //TODO redirect for draft/submit
          return state.set('form', isValid(result) ? result.value[0] : result.value);
        }
      ];

    case 'form':
      return updateComponentChild({
        state,
        childStatePath: ['form'],
        childUpdate: Form.update,
        childMsg: msg.value,
        mapChildMsg: (value) => adt('form', value)
      });

>>>>>>> f160c8ab
    default:
      return [state];
  }
});

const view: ComponentView<State, Msg> = viewValid((params) => {
  const state = params.state;
  const dispatch = params.dispatch;
  return (
    <div>
      <Form.view
        state={state.form}
        dispatch={mapComponentDispatch(dispatch, value => adt('form' as const, value))}
        disabled={false}
      />
    </div>
  );
});

export const component: PageComponent<RouteParams, SharedState, State, Msg> = {
  init,
  update,
  view,
  sidebar: {
    size: 'large',
    color: 'blue-light',
    view: makeInstructionalSidebar<State, Msg>({
      getTitle: () => 'Create a Code With Us Proposal',
      getDescription: () => 'Intruductory text placeholder.  Can provide brief instructions on how to create and manage an opportunity (e.g. save draft verion).',
      getFooter: () => (
        <span>
<<<<<<< HEAD
          Need help? <a href='# TODO(Jesse): Where does this point?'>Read the guide</a> for creating and managing a CWU proposal
=======
          Need help? <Link dest={routeDest(adt('content', 'code-with-us-proposal-guide'))}>Read the guide</Link> for creating and managing a CWU proposal
>>>>>>> f160c8ab
        </span>
      )
    })
  },
  getMetadata() {
    return makePageMetadata('Create Proposal');
  },

  getContextualActions: getContextualActionsValid( ({state, dispatch}) => {
<<<<<<< HEAD
    const isPublishLoading   = state.publishLoading > 0;
    const isSaveDraftLoading = false; // state.saveDraftLoading > 0;
    const isLoading          = isPublishLoading || isSaveDraftLoading;
    const isValid            = Form.isValid(state.form);
    return adt('links', [
      {
        children: 'Publish',
        symbol_: leftPlacement(iconLinkSymbol('bullhorn')),
        button: true,
        loading: isPublishLoading,
        disabled: isLoading || !isValid,
        color: 'primary',
        onClick: () => dispatch(adt('publish'))
=======
    const isSubmitLoading   = state.submitLoading > 0;
    const isSaveDraftLoading = false; // state.saveDraftLoading > 0;
    const isLoading          = isSubmitLoading || isSaveDraftLoading;
    const isValid            = () => Form.isValid(state.form);
    return adt('links', [
      {
        children: 'Submit',
        symbol_: leftPlacement(iconLinkSymbol('paper-plane')),
        button: true,
        loading: isSubmitLoading,
        disabled: isLoading || !isValid(),
        color: 'primary',
        onClick: () => dispatch(adt('submit'))
>>>>>>> f160c8ab
      },
      {
        children: 'Save Draft',
        symbol_: leftPlacement(iconLinkSymbol('save')),
        loading: isSaveDraftLoading,
        disabled: isLoading,
        button: true,
        color: 'success',
        onClick: () => dispatch(adt('saveDraft'))
      },
      {
        children: 'Cancel',
        color: 'white',
        disabled: isLoading,
<<<<<<< HEAD
        dest: routeDest(adt('opportunities', null))
=======
        dest: routeDest(adt('opportunityCWUView', {
          opportunityId: state.opportunity.id
        }))
>>>>>>> f160c8ab
      }
    ]);
  })

};<|MERGE_RESOLUTION|>--- conflicted
+++ resolved
@@ -1,86 +1,6 @@
 import { getContextualActionsValid, makePageMetadata, makeStartLoading, makeStopLoading, updateValid, viewValid } from 'front-end/lib';
 import { isUserType } from 'front-end/lib/access-control';
 import { Route, SharedState } from 'front-end/lib/app/types';
-<<<<<<< HEAD
-import { ComponentView, GlobalComponentMsg, immutable, Immutable, mapComponentDispatch, PageComponent, PageInit, Update, updateComponentChild } from 'front-end/lib/framework';
-import * as Form from 'front-end/lib/pages/proposal/code-with-us/form';
-import { iconLinkSymbol, leftPlacement, routeDest } from 'front-end/lib/views/link';
-import makeInstructionalSidebar from 'front-end/lib/views/sidebar/instructional';
-import React from 'react';
-import { UserType } from 'shared/lib/resources/user';
-import { adt, ADT, Id } from 'shared/lib/types';
-import { invalid, valid, Validation } from 'shared/lib/validation';
-
-export type State = Validation<Immutable<ValidState>, null>;
-
-export interface ValidState {
-  opportunityId: Id;
-  form: Immutable<Form.State>;
-  publishLoading: number;
-}
-
-type InnerMsg
-  = ADT<'form', Form.Msg>
-  | ADT<'publish'>
-  | ADT<'saveDraft'>
-  ;
-
-export type Msg = GlobalComponentMsg<InnerMsg, Route>;
-
-export type RouteParams = {
-  opportunityId: string;
-};
-
-async function defaultState(opportunityId: Id) {
-
-  return {
-    publishLoading: 0,
-    opportunityId,
-    form: immutable(await Form.init({opportunityId}))
-  };
-}
-
-const init: PageInit<RouteParams, SharedState, State, Msg> = isUserType({
-  userType: [UserType.Vendor, UserType.Government, UserType.Admin], // TODO(Jesse): Which users should be here?
-  async success(params) {
-    return valid(immutable(
-      await defaultState(params.routeParams.opportunityId)
-    ));
-  },
-  async fail(params) {
-    return invalid(immutable(
-      await defaultState(params.routeParams.opportunityId)
-    ));
-  }
-});
-
-const startPublishLoading = makeStartLoading<ValidState>('publishLoading');
-const stopPublishLoading = makeStopLoading<ValidState>('publishLoading');
-
-const update: Update<State, Msg> = updateValid(({ state, msg }) => {
-  switch (msg.tag) {
-
-    case 'publish':
-      startPublishLoading(state);
-      return [
-        state,
-        async (state, dispatch) => {
-          await Form.persist(state.form);
-          stopPublishLoading(state);
-          return state;
-        }
-      ];
-
-    case 'form':
-      return updateComponentChild({
-        state,
-        childStatePath: ['form'],
-        childUpdate: Form.update,
-        childMsg: msg.value,
-        mapChildMsg: (value) => adt('form', value)
-      });
-
-=======
 import { ComponentView, GlobalComponentMsg, immutable, Immutable, mapComponentDispatch, PageComponent, PageInit, replaceRoute, Update, updateComponentChild } from 'front-end/lib/framework';
 import * as api from 'front-end/lib/http/api';
 import * as Form from 'front-end/lib/pages/proposal/code-with-us/lib/components/form';
@@ -163,7 +83,6 @@
         mapChildMsg: (value) => adt('form', value)
       });
 
->>>>>>> f160c8ab
     default:
       return [state];
   }
@@ -195,11 +114,7 @@
       getDescription: () => 'Intruductory text placeholder.  Can provide brief instructions on how to create and manage an opportunity (e.g. save draft verion).',
       getFooter: () => (
         <span>
-<<<<<<< HEAD
-          Need help? <a href='# TODO(Jesse): Where does this point?'>Read the guide</a> for creating and managing a CWU proposal
-=======
           Need help? <Link dest={routeDest(adt('content', 'code-with-us-proposal-guide'))}>Read the guide</Link> for creating and managing a CWU proposal
->>>>>>> f160c8ab
         </span>
       )
     })
@@ -209,21 +124,6 @@
   },
 
   getContextualActions: getContextualActionsValid( ({state, dispatch}) => {
-<<<<<<< HEAD
-    const isPublishLoading   = state.publishLoading > 0;
-    const isSaveDraftLoading = false; // state.saveDraftLoading > 0;
-    const isLoading          = isPublishLoading || isSaveDraftLoading;
-    const isValid            = Form.isValid(state.form);
-    return adt('links', [
-      {
-        children: 'Publish',
-        symbol_: leftPlacement(iconLinkSymbol('bullhorn')),
-        button: true,
-        loading: isPublishLoading,
-        disabled: isLoading || !isValid,
-        color: 'primary',
-        onClick: () => dispatch(adt('publish'))
-=======
     const isSubmitLoading   = state.submitLoading > 0;
     const isSaveDraftLoading = false; // state.saveDraftLoading > 0;
     const isLoading          = isSubmitLoading || isSaveDraftLoading;
@@ -237,7 +137,6 @@
         disabled: isLoading || !isValid(),
         color: 'primary',
         onClick: () => dispatch(adt('submit'))
->>>>>>> f160c8ab
       },
       {
         children: 'Save Draft',
@@ -252,13 +151,9 @@
         children: 'Cancel',
         color: 'white',
         disabled: isLoading,
-<<<<<<< HEAD
-        dest: routeDest(adt('opportunities', null))
-=======
         dest: routeDest(adt('opportunityCWUView', {
           opportunityId: state.opportunity.id
         }))
->>>>>>> f160c8ab
       }
     ]);
   })
