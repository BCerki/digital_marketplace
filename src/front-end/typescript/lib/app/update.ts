--- conflicted
+++ resolved
@@ -2,16 +2,12 @@
 import { Msg, Route, State } from 'front-end/lib/app/types';
 import { Dispatch, Immutable, initAppChildPage, PageModal, Update, updateAppChildPage } from 'front-end/lib/framework';
 import { readOneSession } from 'front-end/lib/http/api';
-<<<<<<< HEAD
-import * as PageListSidebar from 'front-end/lib/pages/list-sidebar';
-=======
 // Note(Jesse): @add_new_page_location
 import * as PageOrgEdit from 'front-end/lib/pages/org/edit';
 import * as PageOrgView from 'front-end/lib/pages/org/view';
 import * as PageUserEdit from 'front-end/lib/pages/user/edit';
 import * as PageUserView from 'front-end/lib/pages/user/view';
 import * as PageUserList from 'front-end/lib/pages/user/list';
->>>>>>> 23fbdfc6
 import * as PageHello from 'front-end/lib/pages/hello';
 import * as PageNotice from 'front-end/lib/pages/notice';
 import * as PageSignIn from 'front-end/lib/pages/sign-in';
@@ -45,18 +41,6 @@
 
   switch (route.tag) {
 
-<<<<<<< HEAD
-    case 'list-sidebar':
-      return await initAppChildPage({
-        ...defaultPageInitParams,
-        childStatePath: ['pages', 'hello'],
-        childRouteParams: route.value,
-        childInit: PageListSidebar.component.init,
-        childGetMetadata: PageListSidebar.component.getMetadata,
-        childGetModal: PageListSidebar.component.getModal,
-        mapChildMsg(value) {
-          return { tag: 'pageListSidebar' as const, value };
-=======
     // Note(Jesse): @add_new_page_location
 
     case 'orgEdit':
@@ -122,7 +106,6 @@
         childGetModal: PageUserList.component.getModal,
         mapChildMsg(value) {
           return { tag: 'pageUserList' as const, value };
->>>>>>> 23fbdfc6
         }
       });
 
@@ -310,16 +293,6 @@
         childMsg: msg.value
       });
 
-<<<<<<< HEAD
-    case 'pageListSidebar':
-      return updateAppChildPage({
-        ...defaultPageUpdateParams,
-        mapChildMsg: value => ({ tag: 'pageListSidebar', value }),
-        childStatePath: ['pages', 'notice'],
-        childUpdate: PageListSidebar.component.update,
-        childGetMetadata: PageListSidebar.component.getMetadata,
-        childGetModal: PageListSidebar.component.getModal,
-=======
     case 'pageSignIn':
       return updateAppChildPage({
         ...defaultPageUpdateParams,
@@ -328,7 +301,6 @@
         childUpdate: PageSignOut.component.update,
         childGetMetadata: PageSignOut.component.getMetadata,
         childGetModal: PageSignOut.component.getModal,
->>>>>>> 23fbdfc6
         childMsg: msg.value
       });
 
