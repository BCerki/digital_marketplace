--- conflicted
+++ resolved
@@ -5,13 +5,6 @@
 import * as api from 'front-end/lib/http/api';
 // Note(Jesse): @add_new_page_location
 import * as PageContent from 'front-end/lib/pages/content';
-import * as CwuOpportunityCreate from 'front-end/lib/pages/cwu/opportunities/create';
-import * as CwuOpportunityEdit from 'front-end/lib/pages/cwu/opportunities/edit';
-import * as CwuOpportunityView from 'front-end/lib/pages/cwu/opportunities/view';
-import * as CwuProposalCreate from 'front-end/lib/pages/cwu/proposals/create';
-import * as CwuProposalEdit from 'front-end/lib/pages/cwu/proposals/edit';
-import * as CwuProposalList from 'front-end/lib/pages/cwu/proposals/list';
-import * as CwuProposalView from 'front-end/lib/pages/cwu/proposals/view';
 import * as PageLanding from 'front-end/lib/pages/landing';
 import * as PageNotice from 'front-end/lib/pages/notice';
 import * as PageOpportunityCwuCreate from 'front-end/lib/pages/opportunity/code-with-us/create';
@@ -76,90 +69,6 @@
         }
       });
 
-<<<<<<< HEAD
-    case 'cwuOpportunityCreate':
-      return await initAppChildPage({
-        ...defaultPageInitParams,
-        childStatePath: ['pages', 'cwuOpportunityCreate'],
-        childRouteParams: route.value,
-        childInit: CwuOpportunityCreate.component.init,
-        childGetMetadata: CwuOpportunityCreate.component.getMetadata,
-        childGetModal: CwuOpportunityCreate.component.getModal,
-        mapChildMsg(value) {
-          return {tag: 'cwuOpportunityCreate' as const, value};
-        }
-      });
-    case 'cwuOpportunityEdit':
-      return await initAppChildPage({
-        ...defaultPageInitParams,
-        childStatePath: ['pages', 'cwuOpportunityEdit'],
-        childRouteParams: route.value,
-        childInit: CwuOpportunityEdit.component.init,
-        childGetMetadata: CwuOpportunityEdit.component.getMetadata,
-        childGetModal: CwuOpportunityEdit.component.getModal,
-        mapChildMsg(value) {
-          return {tag: 'cwuOpportunityEdit' as const, value};
-        }
-      });
-    case 'cwuOpportunityView':
-      return await initAppChildPage({
-        ...defaultPageInitParams,
-        childStatePath: ['pages', 'cwuOpportunityView'],
-        childRouteParams: route.value,
-        childInit: CwuOpportunityView.component.init,
-        childGetMetadata: CwuOpportunityView.component.getMetadata,
-        childGetModal: CwuOpportunityView.component.getModal,
-        mapChildMsg(value) {
-          return {tag: 'cwuOpportunityView' as const, value};
-        }
-      });
-    case 'cwuProposalCreate':
-      return await initAppChildPage({
-        ...defaultPageInitParams,
-        childStatePath: ['pages', 'cwuProposalCreate'],
-        childRouteParams: route.value,
-        childInit: CwuProposalCreate.component.init,
-        childGetMetadata: CwuProposalCreate.component.getMetadata,
-        childGetModal: CwuProposalCreate.component.getModal,
-        mapChildMsg(value) {
-          return {tag: 'cwuProposalCreate' as const, value};
-        }
-      });
-    case 'cwuProposalEdit':
-      return await initAppChildPage({
-        ...defaultPageInitParams,
-        childStatePath: ['pages', 'cwuProposalEdit'],
-        childRouteParams: route.value,
-        childInit: CwuProposalEdit.component.init,
-        childGetMetadata: CwuProposalEdit.component.getMetadata,
-        childGetModal: CwuProposalEdit.component.getModal,
-        mapChildMsg(value) {
-          return {tag: 'cwuProposalEdit' as const, value};
-        }
-      });
-    case 'cwuProposalView':
-      return await initAppChildPage({
-        ...defaultPageInitParams,
-        childStatePath: ['pages', 'cwuProposalView'],
-        childRouteParams: route.value,
-        childInit: CwuProposalView.component.init,
-        childGetMetadata: CwuProposalView.component.getMetadata,
-        childGetModal: CwuProposalView.component.getModal,
-        mapChildMsg(value) {
-          return {tag: 'cwuProposalView' as const, value};
-        }
-      });
-    case 'cwuProposalList':
-      return await initAppChildPage({
-        ...defaultPageInitParams,
-        childStatePath: ['pages', 'cwuProposalList'],
-        childRouteParams: route.value,
-        childInit: CwuProposalList.component.init,
-        childGetMetadata: CwuProposalList.component.getMetadata,
-        childGetModal: CwuProposalList.component.getModal,
-        mapChildMsg(value) {
-          return {tag: 'cwuProposalList' as const, value};
-=======
     case 'opportunityCwuCreate':
       return await initAppChildPage({
         ...defaultPageInitParams,
@@ -242,7 +151,6 @@
         childGetModal: PageProposalList.component.getModal,
         mapChildMsg(value) {
           return {tag: 'pageProposalList' as const, value};
->>>>>>> 9fc45595
         }
       });
 
@@ -488,76 +396,6 @@
         childMsg: msg.value
       });
 
-<<<<<<< HEAD
-    case 'cwuOpportunityCreate':
-      return updateAppChildPage({
-        ...defaultPageUpdateParams,
-        mapChildMsg: value => ({ tag: 'cwuOpportunityCreate' as const, value}),
-        childStatePath: ['pages', 'cwuOpportunityCreate'],
-        childUpdate: CwuOpportunityCreate.component.update,
-        childGetMetadata: CwuOpportunityCreate.component.getMetadata,
-        childGetModal: CwuOpportunityCreate.component.getModal,
-        childMsg: msg.value
-      });
-    case 'cwuOpportunityEdit':
-      return updateAppChildPage({
-        ...defaultPageUpdateParams,
-        mapChildMsg: value => ({ tag: 'cwuOpportunityEdit' as const, value}),
-        childStatePath: ['pages', 'cwuOpportunityEdit'],
-        childUpdate: CwuOpportunityEdit.component.update,
-        childGetMetadata: CwuOpportunityEdit.component.getMetadata,
-        childGetModal: CwuOpportunityEdit.component.getModal,
-        childMsg: msg.value
-      });
-    case 'cwuOpportunityView':
-      return updateAppChildPage({
-        ...defaultPageUpdateParams,
-        mapChildMsg: value => ({ tag: 'cwuOpportunityView' as const, value}),
-        childStatePath: ['pages', 'cwuOpportunityView'],
-        childUpdate: CwuOpportunityView.component.update,
-        childGetMetadata: CwuOpportunityView.component.getMetadata,
-        childGetModal: CwuOpportunityView.component.getModal,
-        childMsg: msg.value
-      });
-    case 'cwuProposalCreate':
-      return updateAppChildPage({
-        ...defaultPageUpdateParams,
-        mapChildMsg: value => ({ tag: 'cwuProposalCreate' as const, value}),
-        childStatePath: ['pages', 'cwuProposalCreate'],
-        childUpdate: CwuProposalCreate.component.update,
-        childGetMetadata: CwuProposalCreate.component.getMetadata,
-        childGetModal: CwuProposalCreate.component.getModal,
-        childMsg: msg.value
-      });
-    case 'cwuProposalEdit':
-      return updateAppChildPage({
-        ...defaultPageUpdateParams,
-        mapChildMsg: value => ({ tag: 'cwuProposalEdit' as const, value}),
-        childStatePath: ['pages', 'cwuProposalEdit'],
-        childUpdate: CwuProposalEdit.component.update,
-        childGetMetadata: CwuProposalEdit.component.getMetadata,
-        childGetModal: CwuProposalEdit.component.getModal,
-        childMsg: msg.value
-      });
-    case 'cwuProposalView':
-      return updateAppChildPage({
-        ...defaultPageUpdateParams,
-        mapChildMsg: value => ({ tag: 'cwuProposalView' as const, value}),
-        childStatePath: ['pages', 'cwuProposalView'],
-        childUpdate: CwuProposalView.component.update,
-        childGetMetadata: CwuProposalView.component.getMetadata,
-        childGetModal: CwuProposalView.component.getModal,
-        childMsg: msg.value
-      });
-    case 'cwuProposalList':
-      return updateAppChildPage({
-        ...defaultPageUpdateParams,
-        mapChildMsg: value => ({ tag: 'cwuProposalList' as const, value}),
-        childStatePath: ['pages', 'cwuProposalList'],
-        childUpdate: CwuProposalList.component.update,
-        childGetMetadata: CwuProposalList.component.getMetadata,
-        childGetModal: CwuProposalList.component.getModal,
-=======
     case 'pageOpportunityCwuCreate':
       return updateAppChildPage({
         ...defaultPageUpdateParams,
@@ -626,7 +464,6 @@
         childUpdate: PageProposalList.component.update,
         childGetMetadata: PageProposalList.component.getMetadata,
         childGetModal: PageProposalList.component.getModal,
->>>>>>> 9fc45595
         childMsg: msg.value
       });
 
