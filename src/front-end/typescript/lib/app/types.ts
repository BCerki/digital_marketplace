import { AppMsg, Immutable, PageModal } from 'front-end/lib/framework';
<<<<<<< HEAD
import * as PageListSidebar from 'front-end/lib/pages/list-sidebar';
=======

// Note(Jesse): @add_new_page_location
import * as PageUserEdit from 'front-end/lib/pages/user/edit';
import * as PageUserView from 'front-end/lib/pages/user/view';
import * as PageUserList from 'front-end/lib/pages/user/list';
import * as PageOrgEdit from 'front-end/lib/pages/org/edit';
import * as PageOrgView from 'front-end/lib/pages/org/view';
>>>>>>> 23fbdfc6
import * as PageHello from 'front-end/lib/pages/hello';
import * as PageNotice from 'front-end/lib/pages/notice';
import * as PageSignIn from 'front-end/lib/pages/sign-in';
import * as PageSignOut from 'front-end/lib/pages/sign-out';
import { Session } from 'shared/lib/resources/session';
import { ADT } from 'shared/lib/types';

// Note(Jesse): @add_new_page_location
export type Route
<<<<<<< HEAD
  = ADT<'hello', PageHello.RouteParams>
  | ADT<'list-sidebar', PageListSidebar.RouteParams>
  | ADT<'signOut', PageSignOut.RouteParams>
  | ADT<'notice', PageNotice.RouteParams>;
=======
  = ADT<'hello',     PageHello.RouteParams>
  | ADT<'signIn',    PageSignIn.RouteParams>
  | ADT<'signOut',   PageSignOut.RouteParams>
  | ADT<'notice',    PageNotice.RouteParams>
  | ADT<'userList',  PageUserList.RouteParams>
  | ADT<'userView',  PageUserView.RouteParams>
  | ADT<'userEdit',  PageUserEdit.RouteParams>
  | ADT<'orgView',   PageOrgView.RouteParams>
  | ADT<'orgEdit',   PageOrgEdit.RouteParams>
  ;
>>>>>>> 23fbdfc6

export interface SharedState {
  session?: Session;
}

export interface State {
  ready: boolean;
  transitionLoading: number;
  isNavOpen: boolean;
  modal: {
    open: boolean;
    content: PageModal<Msg>;
  };
  shared: SharedState;
  activeRoute: Route;

  // Note(Jesse): @add_new_page_location
  pages: {
    listSidebar?: Immutable<PageListSidebar.State>;
    hello?: Immutable<PageHello.State>;
    signOut?: Immutable<PageSignOut.State>;
    signIn?: Immutable<PageSignIn.State>;
    notice?: Immutable<PageNotice.State>;
    userList?: Immutable<PageUserList.State>;
    userView?: Immutable<PageUserView.State>;
    userEdit?: Immutable<PageUserEdit.State>;
    orgView?: Immutable<PageOrgView.State>;
    orgEdit?: Immutable<PageOrgEdit.State>;
  };
}

// Note(Jesse): @add_new_page_location
type InnerMsg
  = ADT<'noop'>
  | ADT<'toggleIsNavOpen', boolean | undefined>
  | ADT<'closeModal'>
  | ADT<'pageListSidebar', PageListSidebar.Msg>
  | ADT<'pageHello', PageHello.Msg>
  | ADT<'pageSignIn', PageSignIn.Msg>
  | ADT<'pageSignOut', PageSignOut.Msg>
  | ADT<'pageNotice', PageNotice.Msg>
  | ADT<'pageUserList', PageUserList.Msg>
  | ADT<'pageUserView', PageUserView.Msg>
  | ADT<'pageUserEdit', PageUserEdit.Msg>
  | ADT<'pageOrgView', PageOrgView.Msg>
  | ADT<'pageOrgEdit', PageOrgEdit.Msg>
  ;

export type Msg = AppMsg<InnerMsg, Route>;<|MERGE_RESOLUTION|>--- conflicted
+++ resolved
@@ -1,7 +1,4 @@
 import { AppMsg, Immutable, PageModal } from 'front-end/lib/framework';
-<<<<<<< HEAD
-import * as PageListSidebar from 'front-end/lib/pages/list-sidebar';
-=======
 
 // Note(Jesse): @add_new_page_location
 import * as PageUserEdit from 'front-end/lib/pages/user/edit';
@@ -9,7 +6,6 @@
 import * as PageUserList from 'front-end/lib/pages/user/list';
 import * as PageOrgEdit from 'front-end/lib/pages/org/edit';
 import * as PageOrgView from 'front-end/lib/pages/org/view';
->>>>>>> 23fbdfc6
 import * as PageHello from 'front-end/lib/pages/hello';
 import * as PageNotice from 'front-end/lib/pages/notice';
 import * as PageSignIn from 'front-end/lib/pages/sign-in';
@@ -19,13 +15,8 @@
 
 // Note(Jesse): @add_new_page_location
 export type Route
-<<<<<<< HEAD
-  = ADT<'hello', PageHello.RouteParams>
-  | ADT<'list-sidebar', PageListSidebar.RouteParams>
+  = ADT<'hello',     PageHello.RouteParams>
   | ADT<'signOut', PageSignOut.RouteParams>
-  | ADT<'notice', PageNotice.RouteParams>;
-=======
-  = ADT<'hello',     PageHello.RouteParams>
   | ADT<'signIn',    PageSignIn.RouteParams>
   | ADT<'signOut',   PageSignOut.RouteParams>
   | ADT<'notice',    PageNotice.RouteParams>
@@ -35,7 +26,6 @@
   | ADT<'orgView',   PageOrgView.RouteParams>
   | ADT<'orgEdit',   PageOrgEdit.RouteParams>
   ;
->>>>>>> 23fbdfc6
 
 export interface SharedState {
   session?: Session;
@@ -54,7 +44,6 @@
 
   // Note(Jesse): @add_new_page_location
   pages: {
-    listSidebar?: Immutable<PageListSidebar.State>;
     hello?: Immutable<PageHello.State>;
     signOut?: Immutable<PageSignOut.State>;
     signIn?: Immutable<PageSignIn.State>;
@@ -72,7 +61,6 @@
   = ADT<'noop'>
   | ADT<'toggleIsNavOpen', boolean | undefined>
   | ADT<'closeModal'>
-  | ADT<'pageListSidebar', PageListSidebar.Msg>
   | ADT<'pageHello', PageHello.Msg>
   | ADT<'pageSignIn', PageSignIn.Msg>
   | ADT<'pageSignOut', PageSignOut.Msg>
