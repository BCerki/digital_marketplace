import { Route } from 'front-end/lib/app/types';
import * as UserSidebar from 'front-end/lib/components/sidebar/profile-org';
import { Router } from 'front-end/lib/framework';
import * as PageContent from 'front-end/lib/pages/content';
import * as PageNotice from 'front-end/lib/pages/notice';
import { getString } from 'shared/lib';
import { adt } from 'shared/lib/types';

export function pushState(route: Route) {
  if (window.history && window.history.pushState) {
    const path = router.routeToUrl(route);
    window.history.pushState({ path }, '', path);
  }
}

export function replaceState(route: Route) {
  if (window.history && window.history.replaceState) {
    const path = router.routeToUrl(route);
    window.history.replaceState({ path }, '', path);
  }
}

export function redirect(path: string) {
  window.location.href = `${window.location.origin}/${path}`;
}

export function back() {
  if (window.history && window.history.back) {
    window.history.back();
  }
}

const router: Router<Route> = {

  // Note(Jesse): @add_new_page_location

  routes: [

    {
      path: '/opportunities/code-with-us/create',
      makeRoute() {
        return {
<<<<<<< HEAD
          tag: 'cwuOpportunityCreate',
=======
          tag: 'opportunityCwuCreate',
>>>>>>> 9fc45595
          value: null
        };
      }
    },
    {
      path: '/opportunities/code-with-us/:id/edit',
<<<<<<< HEAD
      makeRoute() {
        return {
          tag: 'cwuOpportunityEdit',
          value: null
=======
      makeRoute({params}) {
        return {
          tag: 'opportunityCwuEdit',
          value: {
            id: params.id || ''
          }
>>>>>>> 9fc45595
        };
      }
    },
    {
      path: '/opportunities/code-with-us/:id',
<<<<<<< HEAD
      makeRoute() {
        return {
          tag: 'cwuOpportunityView',
          value: null
        };
      }
    },
    {
      path: '/proposals/code-with-us/create',
      makeRoute() {
        return {
          tag: 'cwuProposalCreate',
          value: null
        };
      }
    },
    {
      path: '/proposals/code-with-us/:id/edit',
      makeRoute() {
        return {
          tag: 'cwuProposalEdit',
          value: null
        };
      }
    },
    {
      path: '/proposals/code-with-us/:id',
      makeRoute() {
        return {
          tag: 'cwuProposalView',
          value: null
=======
      makeRoute({params}) {
        return {
          tag: 'opportunityCwuView',
          value: {
            id: params.id || ''
          }
        };
      }
    },
    {
      path: '/opportunities/code-with-us/:opportunityId/proposals/create',
      makeRoute({ params }) {
        return {
          tag: 'proposalCwuCreate',
          value: {
            opportunityId: params.opportunityId || ''
          }
        };
      }
    },
    {
      path: '/opportunities/code-with-us/:opportunityId/proposals/:proposalId/edit',
      makeRoute({params}) {
        return {
          tag: 'proposalCwuEdit',
          value: {
            proposalId: params.proposalId || '',
            opportunityId: params.opportunityId || ''
          }
        };
      }
    },
    {
      path: '/opportunities/code-with-us/:opportunityId/proposals/:proposalId',
      makeRoute({ params }) {
        return {
          tag: 'proposalCwuView',
          value: {
            proposalId: params.proposalId || '',
            opportunityId: params.opportunityId || ''
          }
>>>>>>> 9fc45595
        };
      }
    },
    {
      path: '/proposals',
      makeRoute() {
        return {
<<<<<<< HEAD
          tag: 'cwuProposalList',
=======
          tag: 'proposalList',
>>>>>>> 9fc45595
          value: null
        };
      }
    },
    {
      path: '/organizations',
      makeRoute() {
        return {
          tag: 'orgList',
          value: null
        };
      }
    },
    {
      path: '/organizations/create',
      makeRoute() {
        return {
          tag: 'orgCreate',
          value: null
        };
      }
    },
    {
      path: '/organizations/:id/edit',
      makeRoute({ params, query }) {
        return {
          tag: 'orgEdit',
          value: {
            orgId: params.id || ''
          }
        };
      }
    },
    {
      path: '/users/:id',
      makeRoute({ params, query }) {
        return {
          tag: 'userProfile',
          value: {
            userId: params.id || '',
            tab: UserSidebar.parseTabId(query.tab)
          }
        };
      }
    },
    {
      path: '/users',
      makeRoute() {
        return {
          tag: 'userList',
          value: null
        };
      }
    },
    {
      path: '/',
      makeRoute() {
        return {
          tag: 'landing',
          value: null
        };
      }
    },
    {
      path: '/opportunities',
      makeRoute() {
        return {
          tag: 'opportunities',
          value: null
        };
      }
    },
    {
      path: '/content/:contentId',
      makeRoute({ params }) {
        return {
          tag: 'content',
          value: PageContent.parseContentId(params.contentId)
        };
      }
    },
    {
      path: '/sign-in',
      makeRoute({query}) {
        return {
          tag: 'signIn',
          value: { redirectOnSuccess: getString(query, 'redirectOnSuccess') || undefined }
        };
      }
    },
    {
      path: '/sign-out',
      makeRoute() {
        return {
          tag: 'signOut',
          value: null
        };
      }
    },
    {
      path: '/sign-up',
      makeRoute() {
        return {
          tag: 'signUpStepOne',
          value: null
        };
      }
    },
    {
      path: '/sign-up/complete',
      makeRoute() {
        return {
          tag: 'signUpStepTwo',
          value: null
        };
      }
    },

    {
      path: '/notice/:noticeId',
      makeRoute({ params, query }) {
        return {
          tag: 'notice',
          value: PageNotice.parseNoticeId(params.noticeId, query)
        };
      }
    },
    {
      path: '*',
      makeRoute() {
        return {
          tag: 'notice',
          value: adt('notFound')
        };
      }
    }
  ],

  // Note(Jesse): @add_new_page_location

  routeToUrl(route) {
    switch (route.tag) {
      case 'landing':
        return '/';
      case 'opportunities':
        return '/opportunities';
      case 'content':
        return `/content/${route.value}`;
      case 'signIn':
        return `/sign-in${route.value.redirectOnSuccess ? `?redirectOnSuccess=${window.encodeURIComponent(route.value.redirectOnSuccess)}` : ''}`;
      case 'signOut':
        return '/sign-out';
      case 'signUpStepOne':
        return `/sign-up`;
      case 'signUpStepTwo':
        return `/sign-up/complete`;
      case 'userProfile':
        return `/users/${route.value.userId}${route.value.tab ? `?tab=${route.value.tab}` : ''}`;
      case 'userList':
        return '/users';
      case 'orgList':
        return '/organizations';
      case 'orgEdit':
        return `/organizations/${route.value.orgId}/edit`;
      case 'orgCreate':
        return '/organizations/create';
<<<<<<< HEAD
      case 'cwuOpportunityCreate':
        return '/code-with-us/opportunities/create';
      case 'cwuOpportunityEdit':
        return '/code-with-us/opportunities/edit';
      case 'cwuOpportunityView':
        return '/code-with-us/opportunities/view';
      case 'cwuProposalCreate':
        return '/proposals/code-with-us/create';
      case 'cwuProposalEdit':
        return '/proposals/code-with-us/edit';
      case 'cwuProposalView':
        return '/proposals/code-with-us/view';
      case 'cwuProposalList':
        return '/proposals/code-with-us';
=======
      case 'opportunityCwuCreate':
        return '/opportunities/code-with-us/create';
      case 'opportunityCwuEdit':
        return `/opportunities/code-with-us/${route.value.id}/edit`;
      case 'opportunityCwuView':
        return `/opportunities/code-with-us/${route.value.id}/view`;
      case 'proposalCwuCreate':
        return `/opportunities/code-with-us/${route.value.opportunityId}/proposals/create`;
      case 'proposalCwuEdit':
        return `/opportunities/code-with-us/${route.value.opportunityId}/proposals/${route.value.proposalId}/edit`;
      case 'proposalCwuView':
        return `/opportunities/code-with-us/${route.value.opportunityId}/proposals/${route.value.proposalId}`;
      case 'proposalList':
        return '/proposals';
>>>>>>> 9fc45595
      case 'notice':
        return (() => {
          switch (route.value.tag) {
            case 'notFound':
            case 'deactivatedOwnAccount':
            case 'authFailure':
              return `/notice/${route.value.tag}`;
          }
        })();
    }
  }

};

export default router;<|MERGE_RESOLUTION|>--- conflicted
+++ resolved
@@ -40,68 +40,24 @@
       path: '/opportunities/code-with-us/create',
       makeRoute() {
         return {
-<<<<<<< HEAD
-          tag: 'cwuOpportunityCreate',
-=======
           tag: 'opportunityCwuCreate',
->>>>>>> 9fc45595
           value: null
         };
       }
     },
     {
       path: '/opportunities/code-with-us/:id/edit',
-<<<<<<< HEAD
-      makeRoute() {
-        return {
-          tag: 'cwuOpportunityEdit',
-          value: null
-=======
       makeRoute({params}) {
         return {
           tag: 'opportunityCwuEdit',
           value: {
             id: params.id || ''
           }
->>>>>>> 9fc45595
         };
       }
     },
     {
       path: '/opportunities/code-with-us/:id',
-<<<<<<< HEAD
-      makeRoute() {
-        return {
-          tag: 'cwuOpportunityView',
-          value: null
-        };
-      }
-    },
-    {
-      path: '/proposals/code-with-us/create',
-      makeRoute() {
-        return {
-          tag: 'cwuProposalCreate',
-          value: null
-        };
-      }
-    },
-    {
-      path: '/proposals/code-with-us/:id/edit',
-      makeRoute() {
-        return {
-          tag: 'cwuProposalEdit',
-          value: null
-        };
-      }
-    },
-    {
-      path: '/proposals/code-with-us/:id',
-      makeRoute() {
-        return {
-          tag: 'cwuProposalView',
-          value: null
-=======
       makeRoute({params}) {
         return {
           tag: 'opportunityCwuView',
@@ -143,7 +99,6 @@
             proposalId: params.proposalId || '',
             opportunityId: params.opportunityId || ''
           }
->>>>>>> 9fc45595
         };
       }
     },
@@ -151,11 +106,7 @@
       path: '/proposals',
       makeRoute() {
         return {
-<<<<<<< HEAD
-          tag: 'cwuProposalList',
-=======
           tag: 'proposalList',
->>>>>>> 9fc45595
           value: null
         };
       }
@@ -322,22 +273,6 @@
         return `/organizations/${route.value.orgId}/edit`;
       case 'orgCreate':
         return '/organizations/create';
-<<<<<<< HEAD
-      case 'cwuOpportunityCreate':
-        return '/code-with-us/opportunities/create';
-      case 'cwuOpportunityEdit':
-        return '/code-with-us/opportunities/edit';
-      case 'cwuOpportunityView':
-        return '/code-with-us/opportunities/view';
-      case 'cwuProposalCreate':
-        return '/proposals/code-with-us/create';
-      case 'cwuProposalEdit':
-        return '/proposals/code-with-us/edit';
-      case 'cwuProposalView':
-        return '/proposals/code-with-us/view';
-      case 'cwuProposalList':
-        return '/proposals/code-with-us';
-=======
       case 'opportunityCwuCreate':
         return '/opportunities/code-with-us/create';
       case 'opportunityCwuEdit':
@@ -352,7 +287,6 @@
         return `/opportunities/code-with-us/${route.value.opportunityId}/proposals/${route.value.proposalId}`;
       case 'proposalList':
         return '/proposals';
->>>>>>> 9fc45595
       case 'notice':
         return (() => {
           switch (route.value.tag) {
