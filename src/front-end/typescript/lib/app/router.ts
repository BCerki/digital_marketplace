import { Route } from 'front-end/lib/app/types';
import * as Router from 'front-end/lib/framework/router';
import * as PageContent from 'front-end/lib/pages/content';
import * as PageNotice from 'front-end/lib/pages/notice';
import * as CWUOpportunityEditTab from 'front-end/lib/pages/opportunity/code-with-us/edit/tab';
import * as CWUProposalEditTab from 'front-end/lib/pages/proposal/code-with-us/edit/tab';
import * as CWUProposalViewTab from 'front-end/lib/pages/proposal/code-with-us/view/tab';
import * as UserProfileTab from 'front-end/lib/pages/user/profile/tab';
import { getString } from 'shared/lib';
import { adt } from 'shared/lib/types';

export function pushState(route: Route) {
  if (window.history && window.history.pushState) {
    const path = router.routeToUrl(route);
    window.history.pushState({ path }, '', path);
  }
}

export function replaceState(route: Route) {
  if (window.history && window.history.replaceState) {
    const path = router.routeToUrl(route);
    window.history.replaceState({ path }, '', path);
  }
}

export function redirect(path: string) {
  window.location.href = `${window.location.origin}/${path}`;
}

export function back() {
  if (window.history && window.history.back) {
    window.history.back();
  }
}

const router: Router.Router<Route> = {

  // Note(Jesse): @add_new_page_location

  routes: [

    {
      path: '/opportunities/sprint-with-us/:opportunityId',
      makeRoute({params}) {
        return {
          tag: 'opportunitySWUView',
          value: {
            opportunityId: params.opportunityId || ''
          }
        };
      }
    },
    {
      path: '/opportunities/sprint-with-us/:opportunityId/edit',
      makeRoute({ params }) {
        return {
          tag: 'opportunitySWUEdit',
          value: {
            opportunityId: params.opportunityId || ''
          }
        };
      }
    },
    {
      path: '/opportunities/sprint-with-us/create',
      makeRoute() {
        return {
          tag: 'opportunitySWUCreate',
          value: null
        };
      }
    },

    {
      path: '/opportunities/sprint-with-us/:opportunityId/proposals/create',
      makeRoute({ params }) {
        return {
          tag: 'proposalSWUCreate',
          value: {
            opportunityId: params.opportunityId || ''
          }
        };
      }
    },
    {
      path: '/opportunities/sprint-with-us/:opportunityId/proposals/:proposalId/edit',
      makeRoute({params}) {
        return {
          tag: 'proposalSWUEdit',
          value: {
            proposalId: params.proposalId || '',
            opportunityId: params.opportunityId || ''
          }
        };
      }
    },
    {
      path: '/opportunities/sprint-with-us/:opportunityId/proposals/:proposalId',
      makeRoute({ params }) {
        return {
          tag: 'proposalSWUView',
          value: {
            proposalId: params.proposalId || '',
            opportunityId: params.opportunityId || ''
          }
        };
      }
    },

    {
      path: '/opportunities/code-with-us/create',
      makeRoute() {
        return {
          tag: 'opportunityCWUCreate',
          value: null
        };
      }
    },
    {
      path: '/opportunities/code-with-us/:opportunityId/edit',
      makeRoute({ params, query }) {
        return {
          tag: 'opportunityCWUEdit',
          value: {
            opportunityId: params.opportunityId || '',
            tab: CWUOpportunityEditTab.parseTabId(query.tab) || undefined
          }
        };
      }
    },
    {
      path: '/opportunities/code-with-us/:opportunityId',
      makeRoute({params}) {
        return {
          tag: 'opportunityCWUView',
          value: {
            opportunityId: params.opportunityId || ''
          }
        };
      }
    },

    {
      path: '/opportunities/code-with-us/:opportunityId/proposals/create',
      makeRoute({ params }) {
        return {
          tag: 'proposalCWUCreate',
          value: {
            opportunityId: params.opportunityId || ''
          }
        };
      }
    },
    {
      path: '/opportunities/code-with-us/:opportunityId/proposals/:proposalId/edit',
      makeRoute({ params, query }) {
        return {
          tag: 'proposalCWUEdit',
          value: {
            proposalId: params.proposalId || '',
            opportunityId: params.opportunityId || '',
            tab: CWUProposalEditTab.parseTabId(query.tab) || undefined
          }
        };
      }
    },
    // This route needs to be matched before `proposalCWUView`,
    // otherwise "export" gets parsed as a `proposalId`.
    {
      path: '/opportunities/code-with-us/:opportunityId/proposals/export',
      makeRoute({ params, query }) {
        return {
          tag: 'proposalCWUExportAll',
          value: {
            opportunityId: params.opportunityId || ''
          }
        };
      }
    },
    {
      path: '/opportunities/code-with-us/:opportunityId/proposals/:proposalId',
      makeRoute({ params, query }) {
        return {
          tag: 'proposalCWUView',
          value: {
            proposalId: params.proposalId || '',
            opportunityId: params.opportunityId || '',
            tab: CWUProposalViewTab.parseTabId(query.tab) || undefined
          }
        };
      }
    },
    {
      path: '/opportunities/code-with-us/:opportunityId/proposals/:proposalId/export',
      makeRoute({ params, query }) {
        return {
          tag: 'proposalCWUExportOne',
          value: {
            proposalId: params.proposalId || '',
            opportunityId: params.opportunityId || ''
          }
        };
      }
    },

    {
      path: '/proposals',
      makeRoute() {
        return {
          tag: 'proposalList',
          value: null
        };
      }
    },
    {
      path: '/organizations',
      makeRoute() {
        return {
          tag: 'orgList',
          value: null
        };
      }
    },
    {
      path: '/organizations/create',
      makeRoute() {
        return {
          tag: 'orgCreate',
          value: null
        };
      }
    },
    {
      path: '/organizations/:id/edit',
      makeRoute({ params, query }) {
        return {
          tag: 'orgEdit',
          value: {
            orgId: params.id || ''
          }
        };
      }
    },
    {
      path: '/users/:id',
      makeRoute({ params, query }) {
        return {
          tag: 'userProfile',
          value: {
            userId: params.id || '',
            tab: UserProfileTab.parseTabId(query.tab) || undefined
          }
        };
      }
    },
    {
      path: '/users',
      makeRoute() {
        return {
          tag: 'userList',
          value: null
        };
      }
    },
    {
      path: '/',
      makeRoute() {
        return {
          tag: 'landing',
          value: null
        };
      }
    },
    {
      path: '/opportunities',
      makeRoute() {
        return {
          tag: 'opportunities',
          value: null
        };
      }
    },
    {
      path: '/content/:contentId',
      makeRoute({ params }) {
        return {
          tag: 'content',
          value: PageContent.parseContentId(params.contentId)
        };
      }
    },
    {
      path: '/sign-in',
      makeRoute({query}) {
        return {
          tag: 'signIn',
          value: { redirectOnSuccess: getString(query, 'redirectOnSuccess') || undefined }
        };
      }
    },
    {
      path: '/sign-out',
      makeRoute() {
        return {
          tag: 'signOut',
          value: null
        };
      }
    },
    {
      path: '/sign-up',
      makeRoute() {
        return {
          tag: 'signUpStepOne',
          value: null
        };
      }
    },
    {
      path: '/sign-up/complete',
      makeRoute() {
        return {
          tag: 'signUpStepTwo',
          value: null
        };
      }
    },

    {
      path: '/notice/:noticeId',
      makeRoute({ params, query }) {
        return {
          tag: 'notice',
          value: PageNotice.parseNoticeId(params.noticeId, query)
        };
      }
    },
    {
      path: '(.*)',
      makeRoute() {
        return {
          tag: 'notice',
          value: adt('notFound')
        };
      }
    }
  ],

  // Note(Jesse): @add_new_page_location

  routeToUrl(route) {
    switch (route.tag) {
      case 'landing':
        return '/';
      case 'opportunities':
        return '/opportunities';
      case 'content':
        return `/content/${route.value}`;
      case 'signIn':
        return `/sign-in${route.value.redirectOnSuccess ? `?redirectOnSuccess=${window.encodeURIComponent(route.value.redirectOnSuccess)}` : ''}`;
      case 'signOut':
        return '/sign-out';
      case 'signUpStepOne':
        return `/sign-up`;
      case 'signUpStepTwo':
        return `/sign-up/complete`;
      case 'userProfile':
        return `/users/${route.value.userId}${route.value.tab ? `?tab=${route.value.tab}` : ''}`;
      case 'userList':
        return '/users';
      case 'orgList':
        return '/organizations';
      case 'orgEdit':
        return `/organizations/${route.value.orgId}/edit`;
      case 'orgCreate':
        return '/organizations/create';

      case 'proposalSWUCreate':
        return `/opportunities/sprint-with-us/${route.value.opportunityId}/proposals/create`;
      case 'proposalSWUEdit':
        return `/opportunities/sprint-with-us/${route.value.opportunityId}/proposals/${route.value.proposalId}/edit`;
      case 'proposalSWUView':
        return `/opportunities/sprint-with-us/${route.value.opportunityId}/proposals/${route.value.proposalId}`;

      case 'opportunitySWUCreate':
        return '/opportunities/sprint-with-us/create';
      case 'opportunitySWUEdit':
        return `/opportunities/sprint-with-us/${route.value.opportunityId}/edit`;
      case 'opportunitySWUView':
        return `/opportunities/sprint-with-us/${route.value.opportunityId}`;

      case 'opportunityCWUCreate':
        return '/opportunities/code-with-us/create';
      case 'opportunityCWUEdit':
        return `/opportunities/code-with-us/${route.value.opportunityId}/edit${route.value.tab ? `?tab=${route.value.tab}` : ''}`;
      case 'opportunityCWUView':
        return `/opportunities/code-with-us/${route.value.opportunityId}`;

      case 'proposalCWUCreate':
        return `/opportunities/code-with-us/${route.value.opportunityId}/proposals/create`;
      case 'proposalCWUEdit':
        return `/opportunities/code-with-us/${route.value.opportunityId}/proposals/${route.value.proposalId}/edit${route.value.tab ? `?tab=${route.value.tab}` : ''}`;
      case 'proposalCWUView':
<<<<<<< HEAD
        return `/opportunities/code-with-us/${route.value.opportunityId}/proposals/${route.value.proposalId}`;

=======
        return `/opportunities/code-with-us/${route.value.opportunityId}/proposals/${route.value.proposalId}${route.value.tab ? `?tab=${route.value.tab}` : ''}`;
      case 'proposalCWUExportOne':
        return `/opportunities/code-with-us/${route.value.opportunityId}/proposals/${route.value.proposalId}/export`;
      case 'proposalCWUExportAll':
        return `/opportunities/code-with-us/${route.value.opportunityId}/proposals/export`;
>>>>>>> 15763c43
      case 'proposalList':
        return '/proposals';
      case 'notice':
        return (() => {
          switch (route.value.tag) {
            case 'notFound':
            case 'deactivatedOwnAccount':
            case 'authFailure':
              return `/notice/${route.value.tag}`;
          }
        })();
    }
  }

};

export default router;<|MERGE_RESOLUTION|>--- conflicted
+++ resolved
@@ -400,17 +400,14 @@
         return `/opportunities/code-with-us/${route.value.opportunityId}/proposals/create`;
       case 'proposalCWUEdit':
         return `/opportunities/code-with-us/${route.value.opportunityId}/proposals/${route.value.proposalId}/edit${route.value.tab ? `?tab=${route.value.tab}` : ''}`;
+
       case 'proposalCWUView':
-<<<<<<< HEAD
-        return `/opportunities/code-with-us/${route.value.opportunityId}/proposals/${route.value.proposalId}`;
-
-=======
         return `/opportunities/code-with-us/${route.value.opportunityId}/proposals/${route.value.proposalId}${route.value.tab ? `?tab=${route.value.tab}` : ''}`;
       case 'proposalCWUExportOne':
         return `/opportunities/code-with-us/${route.value.opportunityId}/proposals/${route.value.proposalId}/export`;
       case 'proposalCWUExportAll':
         return `/opportunities/code-with-us/${route.value.opportunityId}/proposals/export`;
->>>>>>> 15763c43
+
       case 'proposalList':
         return '/proposals';
       case 'notice':
