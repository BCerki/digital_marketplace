--- conflicted
+++ resolved
@@ -25,12 +25,6 @@
 
   routes: [
     {
-<<<<<<< HEAD
-      path: '/list-sidebar',
-      makeRoute() {
-        return {
-          tag: 'list-sidebar',
-=======
       path: '/org/view',
       makeRoute() {
         return {
@@ -71,7 +65,6 @@
       makeRoute() {
         return {
           tag: 'userList',
->>>>>>> 23fbdfc6
           value: null
         };
       }
@@ -137,8 +130,6 @@
 
   routeToUrl(route) {
     switch (route.tag) {
-      case 'list-sidebar':
-        return '/list-sidebar';
       case 'hello':
         return '/';
       case 'signIn':
