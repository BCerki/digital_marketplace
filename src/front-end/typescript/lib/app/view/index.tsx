import { DEFAULT_USER_AVATAR_IMAGE_PATH, PROCUREMENT_CONCIERGE_URL } from 'front-end/config';
import { isAllowedRouteForUsersWithUnacceptedTerms, Msg, Route, State } from 'front-end/lib/app/types';
import Footer from 'front-end/lib/app/view/footer';
import * as Nav from 'front-end/lib/app/view/nav';
import ViewPage, { Props as ViewPageProps } from 'front-end/lib/app/view/page';
import { AppMsg, ComponentView, ComponentViewProps, Dispatch, Immutable, mapComponentDispatch, View } from 'front-end/lib/framework';
// Note(Jesse): @add_new_page_location
import * as PageContent from 'front-end/lib/pages/content';
import * as CwuOpportunityCreate from 'front-end/lib/pages/cwu/opportunities/create';
import * as CwuOpportunityEdit from 'front-end/lib/pages/cwu/opportunities/edit';
import * as CwuOpportunityView from 'front-end/lib/pages/cwu/opportunities/view';
import * as CwuProposalCreate from 'front-end/lib/pages/cwu/proposals/create';
import * as CwuProposalEdit from 'front-end/lib/pages/cwu/proposals/edit';
import * as CwuProposalList from 'front-end/lib/pages/cwu/proposals/list';
import * as CwuProposalView from 'front-end/lib/pages/cwu/proposals/view';
import * as PageLanding from 'front-end/lib/pages/landing';
import * as PageNotice from 'front-end/lib/pages/notice';
import * as PageOpportunityCwuCreate from 'front-end/lib/pages/opportunity/code-with-us/create';
import * as PageOpportunityCwuEdit from 'front-end/lib/pages/opportunity/code-with-us/edit';
import * as PageOpportunityCwuView from 'front-end/lib/pages/opportunity/code-with-us/view';
import * as PageOpportunities from 'front-end/lib/pages/opportunity/list';
import * as PageOrgCreate from 'front-end/lib/pages/organization/create';
import * as PageOrgEdit from 'front-end/lib/pages/organization/edit';
import * as PageOrgList from 'front-end/lib/pages/organization/list';
import * as PageProposalCwuCreate from 'front-end/lib/pages/proposal/code-with-us/create';
import * as PageProposalCwuEdit from 'front-end/lib/pages/proposal/code-with-us/edit';
import * as PageProposalCwuView from 'front-end/lib/pages/proposal/code-with-us/view';
import * as PageProposalList from 'front-end/lib/pages/proposal/list';
import * as PageSignIn from 'front-end/lib/pages/sign-in';
import * as PageSignOut from 'front-end/lib/pages/sign-out';
import * as PageSignUpStepOne from 'front-end/lib/pages/sign-up/step-one';
import * as PageSignUpStepTwo from 'front-end/lib/pages/sign-up/step-two';
import * as PageUserList from 'front-end/lib/pages/user/list';
import * as PageUserProfile from 'front-end/lib/pages/user/profile';
import Icon from 'front-end/lib/views/icon';
import Link, { externalDest, iconLinkSymbol, imageLinkSymbol, leftPlacement, rightPlacement, routeDest } from 'front-end/lib/views/link';
import { compact } from 'lodash';
import { default as React } from 'react';
import { Modal, ModalBody, ModalFooter, ModalHeader } from 'reactstrap';
import { fileBlobPath } from 'shared/lib/resources/file';
import { hasAcceptedTermsOrIsAnonymous } from 'shared/lib/resources/session';
import { UserType } from 'shared/lib/resources/user';
import { ADT, adt, adtCurried } from 'shared/lib/types';

function makeViewPageProps<RouteParams, PageState, PageMsg>(
  props: ComponentViewProps<State, Msg>,
  component: ViewPageProps<RouteParams, PageState, PageMsg>['component'],
  getPageState: ((state: Immutable<State>) => Immutable<PageState> | undefined),
  mapPageMsg: ViewPageProps<RouteParams, PageState, PageMsg>['mapPageMsg']
): ViewPageProps<RouteParams, PageState, PageMsg> {
  return {
    dispatch: props.dispatch,
    pageState: getPageState(props.state),
    mapPageMsg,
    component: {
      ...component,
      simpleNav: !hasAcceptedTermsOrIsAnonymous(props.state.shared.session) && isAllowedRouteForUsersWithUnacceptedTerms(props.state.activeRoute)
    }
  };
}

function pageToViewPageProps(props: ComponentViewProps<State, Msg>): ViewPageProps<any, any, any> {
  switch (props.state.activeRoute.tag) {

    // Note(Jesse): @add_new_page_location
    case 'landing':
      return makeViewPageProps(
        props,
        PageLanding.component,
        state => state.pages.landing,
        value => ({ tag: 'pageLanding', value })
      );

    case 'opportunities':
      return makeViewPageProps(
        props,
        PageOpportunities.component,
        state => state.pages.opportunities,
        value => ({ tag: 'pageOpportunities', value })
      );

    case 'content':
      return makeViewPageProps(
        props,
        PageContent.component,
        state => state.pages.content,
        value => ({ tag: 'pageContent', value })
      );

    case 'orgEdit':
      return makeViewPageProps(
        props,
        PageOrgEdit.component,
        state => state.pages.orgEdit,
        value => ({ tag: 'pageOrgEdit', value })
      );

    case 'orgCreate':
      return makeViewPageProps(
        props,
        PageOrgCreate.component,
        state => state.pages.orgCreate,
        value => ({ tag: 'pageOrgCreate', value })
      );

    case 'orgList':
      return makeViewPageProps(
        props,
        PageOrgList.component,
        state => state.pages.orgList,
        value => ({ tag: 'pageOrgList', value })
      );

<<<<<<< HEAD
    case 'cwuOpportunityCreate':
      return makeViewPageProps(
        props,
        CwuOpportunityCreate.component,
        state => state.pages.cwuOpportunityCreate,
        value => ({tag: 'cwuOpportunityCreate', value})
      );
    case 'cwuOpportunityEdit':
      return makeViewPageProps(
        props,
        CwuOpportunityEdit.component,
        state => state.pages.cwuOpportunityEdit,
        value => ({tag: 'cwuOpportunityEdit', value})
      );
    case 'cwuOpportunityView':
      return makeViewPageProps(
        props,
        CwuOpportunityView.component,
        state => state.pages.cwuOpportunityView,
        value => ({tag: 'cwuOpportunityView', value})
      );
    case 'cwuProposalCreate':
      return makeViewPageProps(
        props,
        CwuProposalCreate.component,
        state => state.pages.cwuProposalCreate,
        value => ({tag: 'cwuProposalCreate', value})
      );
    case 'cwuProposalEdit':
      return makeViewPageProps(
        props,
        CwuProposalEdit.component,
        state => state.pages.cwuProposalEdit,
        value => ({tag: 'cwuProposalEdit', value})
      );
    case 'cwuProposalView':
      return makeViewPageProps(
        props,
        CwuProposalView.component,
        state => state.pages.cwuProposalView,
        value => ({tag: 'cwuProposalView', value})
      );
    case 'cwuProposalList':
      return makeViewPageProps(
        props,
        CwuProposalList.component,
        state => state.pages.cwuProposalList,
        value => ({tag: 'cwuProposalList', value})
=======
    case 'opportunityCwuCreate':
      return makeViewPageProps(
        props,
        PageOpportunityCwuCreate.component,
        state => state.pages.opportunityCwuCreate,
        value => ({tag: 'pageOpportunityCwuCreate', value})
      );
    case 'opportunityCwuEdit':
      return makeViewPageProps(
        props,
        PageOpportunityCwuEdit.component,
        state => state.pages.opportunityCwuEdit,
        value => ({tag: 'pageOpportunityCwuEdit', value})
      );
    case 'opportunityCwuView':
      return makeViewPageProps(
        props,
        PageOpportunityCwuView.component,
        state => state.pages.opportunityCwuView,
        value => ({tag: 'pageOpportunityCwuView', value})
      );
    case 'proposalCwuCreate':
      return makeViewPageProps(
        props,
        PageProposalCwuCreate.component,
        state => state.pages.proposalCwuCreate,
        value => ({tag: 'pageProposalCwuCreate', value})
      );
    case 'proposalCwuEdit':
      return makeViewPageProps(
        props,
        PageProposalCwuEdit.component,
        state => state.pages.proposalCwuEdit,
        value => ({tag: 'pageProposalCwuEdit', value})
      );
    case 'proposalCwuView':
      return makeViewPageProps(
        props,
        PageProposalCwuView.component,
        state => state.pages.proposalCwuView,
        value => ({tag: 'pageProposalCwuView', value})
      );
    case 'proposalList':
      return makeViewPageProps(
        props,
        PageProposalList.component,
        state => state.pages.proposalList,
        value => ({tag: 'pageProposalList', value})
>>>>>>> 9fc45595
      );

    case 'userList':
      return makeViewPageProps(
        props,
        PageUserList.component,
        state => state.pages.userList,
        value => ({ tag: 'pageUserList', value })
      );

    case 'userProfile':
      return makeViewPageProps(
        props,
        PageUserProfile.component,
        state => state.pages.userProfile,
        value => ({ tag: 'pageUserProfile', value })
      );

    case 'signIn':
      return makeViewPageProps(
        props,
        PageSignIn.component,
        state => state.pages.signIn,
        value => ({ tag: 'pageSignIn', value })
      );

    case 'signOut':
      return makeViewPageProps(
        props,
        PageSignOut.component,
        state => state.pages.signOut,
        value => ({ tag: 'pageSignOut', value })
      );

    case 'signUpStepOne':
      return makeViewPageProps(
        props,
        PageSignUpStepOne.component,
        state => state.pages.signUpStepOne,
        value => ({ tag: 'pageSignUpStepOne', value })
      );

    case 'signUpStepTwo':
      return makeViewPageProps(
        props,
        PageSignUpStepTwo.component,
        state => state.pages.signUpStepTwo,
        value => ({ tag: 'pageSignUpStepTwo', value })
      );

    case 'notice':
      return makeViewPageProps(
        props,
        PageNotice.component,
        state => state.pages.notice,
        value => ({ tag: 'pageNotice', value })
      );
  }
}

interface ViewModalProps {
  modal: State['modal'];
  dispatch: Dispatch<AppMsg<Msg, Route>>;
}

const ViewModal: View<ViewModalProps> = ({ dispatch, modal }) => {
  const { open, content } = modal;
  const closeModal = () => dispatch({ tag: 'closeModal', value: undefined });
  return (
    <Modal isOpen={open} toggle={closeModal}>
      <ModalHeader className='align-items-center' toggle={closeModal} close={(<Icon hover name='times' color='secondary' onClick={closeModal} />)}>{content.title}</ModalHeader>
      <ModalBody>{content.body}</ModalBody>
      <ModalFooter className='p-0' style={{ overflowX: 'auto', justifyContent: 'normal' }}>
        <div className='p-3 d-flex flex-md-row-reverse justify-content-start align-items-center text-nowrap flex-grow-1'>
          {content.actions.map(({ icon, button, text, color, msg }, i) => {
            const props = {
              key: `modal-action-${i}`,
              symbol_: icon && leftPlacement(iconLinkSymbol(icon)),
              color,
              onClick: () => dispatch(msg),
              className: i === 0 ? 'mx-0' : 'ml-3 mr-0 ml-md-0 mr-md-3'
            };
            if (button) {
              return (<Link button {...props}>{text}</Link>);
            } else {
              return (<Link {...props}>{text}</Link>);
            }
          })}
        </div>
      </ModalFooter>
    </Modal>
  );
};

const navUnauthenticatedMenu = Nav.unauthenticatedAccountMenu([
  Nav.linkAccountAction({
    text: 'Sign In',
    button: true,
    outline: true,
    color: 'white',
    dest: routeDest(adt('signIn', {}))
  }),
  Nav.linkAccountAction({
    text: 'Sign Up',
    button: true,
    color: 'primary',
    dest: routeDest(adt('signUpStepOne', null))
  })
]);

const signOutLink: Nav.NavLink = {
  text: 'Sign Out',
  dest: routeDest(adt('signOut', null)),
  symbol_: leftPlacement(iconLinkSymbol('sign-out'))
};

function navAccountMenus(state: Immutable<State>): Nav.Props['accountMenus'] {
  const sessionUser = state.shared.session && state.shared.session.user;
  // Return standard sign-in/up links if user is not signed in.
  if (!sessionUser) {
    return { mobile: navUnauthenticatedMenu, desktop: navUnauthenticatedMenu };
  }
  // Return separate mobile and desktop authentication menus if the user is signed in.
  const userIdentifier = sessionUser.email || sessionUser.name;
  const userAvatar = sessionUser.avatarImageFile ? fileBlobPath(sessionUser.avatarImageFile) : DEFAULT_USER_AVATAR_IMAGE_PATH;
  return {
    mobile: Nav.authenticatedMobileAccountMenu([
      Nav.linkAccountAction({
        text: userIdentifier,
        dest: routeDest(adt('userProfile', { userId: sessionUser.id })),
        symbol_: leftPlacement(imageLinkSymbol(userAvatar)),
        active: !!sessionUser && state.activeRoute.tag === 'userProfile' && state.activeRoute.value.userId === sessionUser.id
      }),
      Nav.linkAccountAction(signOutLink)
    ]),
    desktop: Nav.authenticatedDesktopAccountMenu({
      text: userIdentifier,
      imageUrl: userAvatar,
      linkGroups: [
        {
          label: `Signed in as ${sessionUser.name}`,
          links: compact([
            {
              text: 'My Profile',
              dest: routeDest(adt('userProfile', { userId: sessionUser.id }))
            },
            sessionUser.type === UserType.Vendor
              ? {
                  text: 'My Organizations',
                  dest: routeDest(adt('userProfile', { userId: sessionUser.id, tab: 'organizations' as const }))
                }
              : undefined
          ])
        },
        {
          links: [signOutLink]
        }
      ]
    })
  };
}

function navContextualLinks(state: Immutable<State>): Nav.Props['contextualLinks'] {
  const sessionUser = state.shared.session && state.shared.session.user;
  let left: Nav.NavLink[] = [];
  const opportunitiesLink: Nav.NavLink = {
    text: 'Opportunities',
    active: state.activeRoute.tag === 'opportunities',
    dest: routeDest(adt('opportunities', null))
  };
  const organizationsLink: Nav.NavLink = {
    text: 'Organizations',
    active: state.activeRoute.tag === 'orgList',
    dest: routeDest(adt('orgList', null))
  };
  if (sessionUser) {
    // User has signed in.
    left = left.concat([
      {
        text: 'Dashboard',
        // TODO add dashboard route when available.
        active: state.activeRoute.tag === 'landing',
        dest: routeDest(adt('landing', null))
      },
      opportunitiesLink,
      organizationsLink
    ]);
    if (sessionUser.type === UserType.Admin) {
      // User is an admin.
      left = left.concat([
        {
          text: 'Users',
          active: state.activeRoute.tag === 'userList',
          dest: routeDest(adt('userList', null))
        }
      ]);
    }
  } else {
    // User has not signed in.
    left = left.concat([
      {
        text: 'Home',
        active: state.activeRoute.tag === 'landing',
        dest: routeDest(adt('landing', null))
      },
      opportunitiesLink,
      organizationsLink
    ]);
  }
  return {
    left,
    right: [{
      text: 'Procurement Concierge',
      dest: externalDest(PROCUREMENT_CONCIERGE_URL),
      newTab: true,
      symbol_: rightPlacement(iconLinkSymbol('external-link'))
    }]
  };
}

function regularNavProps({ state, dispatch }: ComponentViewProps<State, Msg>): Nav.Props {
  const dispatchNav = mapComponentDispatch(dispatch, adtCurried<ADT<'nav', Nav.Msg>>('nav'));
  return {
    state: state.nav,
    dispatch: dispatchNav,
    isLoading: state.transitionLoading > 0,
    logoImageUrl: '/images/bcgov_logo.svg',
    title: 'Digital Marketplace',
    homeDest: routeDest(adt('landing', null)),
    accountMenus: navAccountMenus(state),
    contextualLinks: navContextualLinks(state)
  };
}

const completeProfileAction = Nav.linkAccountAction({
  text: 'Complete Your Profile',
  symbol_: leftPlacement(iconLinkSymbol('arrow-left')),
  button: true,
  color: 'primary',
  dest: routeDest(adt('signUpStepTwo', null))
});

function simpleNavProps(props: ComponentViewProps<State, Msg>): Nav.Props {
  const accountMenu = Nav.unauthenticatedAccountMenu([
    ...(props.state.activeRoute.tag !== 'signUpStepTwo' ? [completeProfileAction] : []),
    Nav.linkAccountAction({
      ...signOutLink,
      button: true,
      outline: true,
      color: 'white'
    })
  ]);
  return {
    ...regularNavProps(props),
    contextualLinks: undefined,
    homeDest: undefined,
    accountMenus: {
      desktop: accountMenu,
      mobile: accountMenu
    }
  };
}

const view: ComponentView<State, Msg> = props => {
  const { state, dispatch } = props;
  if (!state.ready) {
    return null;
  } else {
    const viewPageProps = pageToViewPageProps(props);
    const navProps = viewPageProps.component.simpleNav
      ? simpleNavProps(props)
      : regularNavProps(props);
    return (
      <div className={`route-${state.activeRoute.tag} ${state.transitionLoading > 0 ? 'in-transition' : ''} app d-flex flex-column`} style={{ minHeight: '100vh' }}>
        <Nav.view {...navProps} />
        <ViewPage {...viewPageProps} />
        {viewPageProps.component.simpleNav ? null : (<Footer />)}
        <ViewModal dispatch={dispatch} modal={state.modal} />
      </div>
    );
  }
};

export default view;<|MERGE_RESOLUTION|>--- conflicted
+++ resolved
@@ -6,13 +6,6 @@
 import { AppMsg, ComponentView, ComponentViewProps, Dispatch, Immutable, mapComponentDispatch, View } from 'front-end/lib/framework';
 // Note(Jesse): @add_new_page_location
 import * as PageContent from 'front-end/lib/pages/content';
-import * as CwuOpportunityCreate from 'front-end/lib/pages/cwu/opportunities/create';
-import * as CwuOpportunityEdit from 'front-end/lib/pages/cwu/opportunities/edit';
-import * as CwuOpportunityView from 'front-end/lib/pages/cwu/opportunities/view';
-import * as CwuProposalCreate from 'front-end/lib/pages/cwu/proposals/create';
-import * as CwuProposalEdit from 'front-end/lib/pages/cwu/proposals/edit';
-import * as CwuProposalList from 'front-end/lib/pages/cwu/proposals/list';
-import * as CwuProposalView from 'front-end/lib/pages/cwu/proposals/view';
 import * as PageLanding from 'front-end/lib/pages/landing';
 import * as PageNotice from 'front-end/lib/pages/notice';
 import * as PageOpportunityCwuCreate from 'front-end/lib/pages/opportunity/code-with-us/create';
@@ -111,56 +104,6 @@
         value => ({ tag: 'pageOrgList', value })
       );
 
-<<<<<<< HEAD
-    case 'cwuOpportunityCreate':
-      return makeViewPageProps(
-        props,
-        CwuOpportunityCreate.component,
-        state => state.pages.cwuOpportunityCreate,
-        value => ({tag: 'cwuOpportunityCreate', value})
-      );
-    case 'cwuOpportunityEdit':
-      return makeViewPageProps(
-        props,
-        CwuOpportunityEdit.component,
-        state => state.pages.cwuOpportunityEdit,
-        value => ({tag: 'cwuOpportunityEdit', value})
-      );
-    case 'cwuOpportunityView':
-      return makeViewPageProps(
-        props,
-        CwuOpportunityView.component,
-        state => state.pages.cwuOpportunityView,
-        value => ({tag: 'cwuOpportunityView', value})
-      );
-    case 'cwuProposalCreate':
-      return makeViewPageProps(
-        props,
-        CwuProposalCreate.component,
-        state => state.pages.cwuProposalCreate,
-        value => ({tag: 'cwuProposalCreate', value})
-      );
-    case 'cwuProposalEdit':
-      return makeViewPageProps(
-        props,
-        CwuProposalEdit.component,
-        state => state.pages.cwuProposalEdit,
-        value => ({tag: 'cwuProposalEdit', value})
-      );
-    case 'cwuProposalView':
-      return makeViewPageProps(
-        props,
-        CwuProposalView.component,
-        state => state.pages.cwuProposalView,
-        value => ({tag: 'cwuProposalView', value})
-      );
-    case 'cwuProposalList':
-      return makeViewPageProps(
-        props,
-        CwuProposalList.component,
-        state => state.pages.cwuProposalList,
-        value => ({tag: 'cwuProposalList', value})
-=======
     case 'opportunityCwuCreate':
       return makeViewPageProps(
         props,
@@ -209,7 +152,6 @@
         PageProposalList.component,
         state => state.pages.proposalList,
         value => ({tag: 'pageProposalList', value})
->>>>>>> 9fc45595
       );
 
     case 'userList':
