import { DEFAULT_USER_AVATAR_IMAGE_PATH, PROCUREMENT_CONCIERGE_URL } from 'front-end/config';
import { isAllowedRouteForUsersWithUnacceptedTerms, Msg, Route, State } from 'front-end/lib/app/types';
import Footer from 'front-end/lib/app/view/footer';
import * as Nav from 'front-end/lib/app/view/nav';
import ViewPage, { Props as ViewPageProps } from 'front-end/lib/app/view/page';
import { AppMsg, ComponentView, ComponentViewProps, Dispatch, Immutable, mapAppDispatch, mapComponentDispatch, View } from 'front-end/lib/framework';
// Note(Jesse): @add_new_page_location

import * as PageProposalSWUCreate from 'front-end/lib/pages/proposal/sprint-with-us/create';
import * as PageProposalSWUEdit from 'front-end/lib/pages/proposal/sprint-with-us/edit';
import * as PageProposalSWUView from 'front-end/lib/pages/proposal/sprint-with-us/view';

import * as PageOpportunitySWUCreate from 'front-end/lib/pages/opportunity/sprint-with-us/create';
import * as PageOpportunitySWUEdit from 'front-end/lib/pages/opportunity/sprint-with-us/edit';
import * as PageOpportunitySWUView from 'front-end/lib/pages/opportunity/sprint-with-us/view';

import * as PageContent from 'front-end/lib/pages/content';
import * as PageLanding from 'front-end/lib/pages/landing';
import * as PageNotice from 'front-end/lib/pages/notice';

import * as PageOpportunityCWUCreate from 'front-end/lib/pages/opportunity/code-with-us/create';
import * as PageOpportunityCWUEdit from 'front-end/lib/pages/opportunity/code-with-us/edit';
import * as PageOpportunityCWUView from 'front-end/lib/pages/opportunity/code-with-us/view';

import * as PageOpportunities from 'front-end/lib/pages/opportunity/list';

import * as PageOrgCreate from 'front-end/lib/pages/organization/create';
import * as PageOrgEdit from 'front-end/lib/pages/organization/edit';
import * as PageOrgList from 'front-end/lib/pages/organization/list';

import * as PageProposalCWUCreate from 'front-end/lib/pages/proposal/code-with-us/create';
import * as PageProposalCWUEdit from 'front-end/lib/pages/proposal/code-with-us/edit';
import * as PageProposalCWUExportAll from 'front-end/lib/pages/proposal/code-with-us/export/all';
import * as PageProposalCWUExportOne from 'front-end/lib/pages/proposal/code-with-us/export/one';
import * as PageProposalCWUView from 'front-end/lib/pages/proposal/code-with-us/view';
import * as PageProposalList from 'front-end/lib/pages/proposal/list';
import * as PageSignIn from 'front-end/lib/pages/sign-in';
import * as PageSignOut from 'front-end/lib/pages/sign-out';
import * as PageSignUpStepOne from 'front-end/lib/pages/sign-up/step-one';
import * as PageSignUpStepTwo from 'front-end/lib/pages/sign-up/step-two';
import * as PageUserList from 'front-end/lib/pages/user/list';
import * as PageUserProfile from 'front-end/lib/pages/user/profile';
import Icon from 'front-end/lib/views/icon';
import Link, { externalDest, iconLinkSymbol, imageLinkSymbol, leftPlacement, rightPlacement, routeDest } from 'front-end/lib/views/link';
import { compact } from 'lodash';
import { default as React } from 'react';
import { Modal, ModalBody, ModalFooter, ModalHeader } from 'reactstrap';
import { fileBlobPath } from 'shared/lib/resources/file';
import { hasAcceptedTermsOrIsAnonymous } from 'shared/lib/resources/session';
import { UserType } from 'shared/lib/resources/user';
import { ADT, adt, adtCurried } from 'shared/lib/types';

function makeViewPageProps<RouteParams, PageState, PageMsg>(
  props: ComponentViewProps<State, Msg>,
  component: ViewPageProps<RouteParams, PageState, PageMsg>['component'],
  getPageState: ((state: Immutable<State>) => Immutable<PageState> | undefined),
  mapPageMsg: ViewPageProps<RouteParams, PageState, PageMsg>['mapPageMsg']
): ViewPageProps<RouteParams, PageState, PageMsg> {
  return {
    dispatch: props.dispatch,
    pageState: getPageState(props.state),
    mapPageMsg,
    component: {
      ...component,
      simpleNav: !hasAcceptedTermsOrIsAnonymous(props.state.shared.session) && isAllowedRouteForUsersWithUnacceptedTerms(props.state.activeRoute)
    }
  };
}

function pageToViewPageProps(props: ComponentViewProps<State, Msg>): ViewPageProps<any, any, any> {
  switch (props.state.activeRoute.tag) {

    // Note(Jesse): @add_new_page_location
    case 'landing':
      return makeViewPageProps(
        props,
        PageLanding.component,
        state => state.pages.landing,
        value => ({ tag: 'pageLanding', value })
      );

    case 'opportunities':
      return makeViewPageProps(
        props,
        PageOpportunities.component,
        state => state.pages.opportunities,
        value => ({ tag: 'pageOpportunities', value })
      );

    case 'content':
      return makeViewPageProps(
        props,
        PageContent.component,
        state => state.pages.content,
        value => ({ tag: 'pageContent', value })
      );

    case 'orgEdit':
      return makeViewPageProps(
        props,
        PageOrgEdit.component,
        state => state.pages.orgEdit,
        value => ({ tag: 'pageOrgEdit', value })
      );
    case 'orgCreate':
      return makeViewPageProps(
        props,
        PageOrgCreate.component,
        state => state.pages.orgCreate,
        value => ({ tag: 'pageOrgCreate', value })
      );
    case 'orgList':
      return makeViewPageProps(
        props,
        PageOrgList.component,
        state => state.pages.orgList,
        value => ({ tag: 'pageOrgList', value })
      );

    case 'proposalSWUCreate':
      return makeViewPageProps(
        props,
        PageProposalSWUCreate.component,
        state => state.pages.proposalSWUCreate,
        value => ({tag: 'pageProposalSWUCreate', value})
      );
    case 'proposalSWUEdit':
      return makeViewPageProps(
        props,
        PageProposalSWUEdit.component,
        state => state.pages.proposalSWUEdit,
        value => ({tag: 'pageProposalSWUEdit', value})
      );
    case 'proposalSWUView':
      return makeViewPageProps(
        props,
        PageProposalSWUView.component,
        state => state.pages.proposalSWUView,
        value => ({tag: 'pageProposalSWUView', value})
      );

    case 'opportunitySWUCreate':
      return makeViewPageProps(
        props,
        PageOpportunitySWUCreate.component,
        state => state.pages.opportunitySWUCreate,
        value => ({tag: 'pageOpportunitySWUCreate', value})
      );
    case 'opportunitySWUEdit':
      return makeViewPageProps(
        props,
        PageOpportunitySWUEdit.component,
        state => state.pages.opportunitySWUEdit,
        value => ({tag: 'pageOpportunitySWUEdit', value})
      );
    case 'opportunitySWUView':
      return makeViewPageProps(
        props,
        PageOpportunitySWUView.component,
        state => state.pages.opportunitySWUView,
        value => ({tag: 'pageOpportunitySWUView', value})
      );

    case 'opportunityCWUCreate':
      return makeViewPageProps(
        props,
        PageOpportunityCWUCreate.component,
        state => state.pages.opportunityCWUCreate,
        value => ({tag: 'pageOpportunityCWUCreate', value})
      );
    case 'opportunityCWUEdit':
      return makeViewPageProps(
        props,
        PageOpportunityCWUEdit.component,
        state => state.pages.opportunityCWUEdit,
        value => ({tag: 'pageOpportunityCWUEdit', value})
      );
    case 'opportunityCWUView':
      return makeViewPageProps(
        props,
        PageOpportunityCWUView.component,
        state => state.pages.opportunityCWUView,
        value => ({tag: 'pageOpportunityCWUView', value})
      );

    case 'proposalCWUCreate':
      return makeViewPageProps(
        props,
        PageProposalCWUCreate.component,
        state => state.pages.proposalCWUCreate,
        value => ({tag: 'pageProposalCWUCreate', value})
      );
    case 'proposalCWUEdit':
      return makeViewPageProps(
        props,
        PageProposalCWUEdit.component,
        state => state.pages.proposalCWUEdit,
        value => ({tag: 'pageProposalCWUEdit', value})
      );
    case 'proposalCWUView':
      return makeViewPageProps(
        props,
        PageProposalCWUView.component,
        state => state.pages.proposalCWUView,
        value => ({tag: 'pageProposalCWUView', value})
      );
<<<<<<< HEAD

=======
    case 'proposalCWUExportOne':
      return makeViewPageProps(
        props,
        PageProposalCWUExportOne.component,
        state => state.pages.proposalCWUExportOne,
        value => ({tag: 'pageProposalCWUExportOne', value})
      );
    case 'proposalCWUExportAll':
      return makeViewPageProps(
        props,
        PageProposalCWUExportAll.component,
        state => state.pages.proposalCWUExportAll,
        value => ({tag: 'pageProposalCWUExportAll', value})
      );
>>>>>>> 15763c43
    case 'proposalList':
      return makeViewPageProps(
        props,
        PageProposalList.component,
        state => state.pages.proposalList,
        value => ({tag: 'pageProposalList', value})
      );

    case 'userList':
      return makeViewPageProps(
        props,
        PageUserList.component,
        state => state.pages.userList,
        value => ({ tag: 'pageUserList', value })
      );

    case 'userProfile':
      return makeViewPageProps(
        props,
        PageUserProfile.component,
        state => state.pages.userProfile,
        value => ({ tag: 'pageUserProfile', value })
      );

    case 'signIn':
      return makeViewPageProps(
        props,
        PageSignIn.component,
        state => state.pages.signIn,
        value => ({ tag: 'pageSignIn', value })
      );

    case 'signOut':
      return makeViewPageProps(
        props,
        PageSignOut.component,
        state => state.pages.signOut,
        value => ({ tag: 'pageSignOut', value })
      );

    case 'signUpStepOne':
      return makeViewPageProps(
        props,
        PageSignUpStepOne.component,
        state => state.pages.signUpStepOne,
        value => ({ tag: 'pageSignUpStepOne', value })
      );

    case 'signUpStepTwo':
      return makeViewPageProps(
        props,
        PageSignUpStepTwo.component,
        state => state.pages.signUpStepTwo,
        value => ({ tag: 'pageSignUpStepTwo', value })
      );

    case 'notice':
      return makeViewPageProps(
        props,
        PageNotice.component,
        state => state.pages.notice,
        value => ({ tag: 'pageNotice', value })
      );
  }
}

interface ViewModalProps {
  modal: State['modal'];
  dispatch: Dispatch<AppMsg<Msg, Route>>;
}

const ViewModal: View<ViewModalProps> = ({ dispatch, modal }) => {
  const { open, content } = modal;
  const closeModal = () => dispatch({ tag: 'closeModal', value: undefined });
  return (
    <Modal isOpen={open} toggle={closeModal}>
      <ModalHeader className='align-items-center' toggle={closeModal} close={(<Icon hover name='times' color='secondary' onClick={closeModal} />)}>{content.title}</ModalHeader>
      <ModalBody>{content.body(dispatch)}</ModalBody>
      <ModalFooter className='p-0' style={{ overflowX: 'auto', justifyContent: 'normal' }}>
        <div className='p-3 d-flex flex-md-row-reverse justify-content-start align-items-center text-nowrap flex-grow-1'>
          {content.actions.map(({ loading, disabled, icon, button, text, color, msg }, i) => {
            const props = {
              key: `modal-action-${i}`,
              symbol_: icon && leftPlacement(iconLinkSymbol(icon)),
              color,
              loading,
              disabled,
              onClick: () => dispatch(msg),
              className: i === 0 ? 'mx-0' : 'ml-3 mr-0 ml-md-0 mr-md-3'
            };
            if (button) {
              return (<Link button {...props}>{text}</Link>);
            } else {
              return (<Link {...props}>{text}</Link>);
            }
          })}
        </div>
      </ModalFooter>
    </Modal>
  );
};

const navUnauthenticatedMenu = Nav.unauthenticatedAccountMenu([
  Nav.linkAccountAction({
    children: 'Sign In',
    button: true,
    outline: true,
    color: 'white',
    dest: routeDest(adt('signIn', {}))
  }),
  Nav.linkAccountAction({
    children: 'Sign Up',
    button: true,
    color: 'primary',
    dest: routeDest(adt('signUpStepOne', null))
  })
]);

const signOutLink: Nav.NavLink = {
  children: 'Sign Out',
  dest: routeDest(adt('signOut', null)),
  symbol_: leftPlacement(iconLinkSymbol('sign-out'))
};

const procurementConciergeLink: Nav.NavLink = {
  children: 'Procurement Concierge',
  dest: externalDest(PROCUREMENT_CONCIERGE_URL),
  newTab: true,
  symbol_: rightPlacement(iconLinkSymbol('external-link'))
};

function navAccountMenus(state: Immutable<State>): Nav.Props['accountMenus'] {
  const sessionUser = state.shared.session && state.shared.session.user;
  // Return standard sign-in/up links if user is not signed in.
  if (!sessionUser) {
    return { mobile: navUnauthenticatedMenu, desktop: navUnauthenticatedMenu };
  }
  // Return separate mobile and desktop authentication menus if the user is signed in.
  const userIdentifier = sessionUser.email || sessionUser.name;
  const userAvatar = sessionUser.avatarImageFile ? fileBlobPath(sessionUser.avatarImageFile) : DEFAULT_USER_AVATAR_IMAGE_PATH;
  return {
    mobile: Nav.authenticatedMobileAccountMenu([
      [
        Nav.linkAccountAction({
          children: userIdentifier,
          dest: routeDest(adt('userProfile', { userId: sessionUser.id })),
          symbol_: leftPlacement(imageLinkSymbol(userAvatar)),
          active: !!sessionUser && state.activeRoute.tag === 'userProfile' && state.activeRoute.value.userId === sessionUser.id
        }),
        Nav.linkAccountAction(signOutLink)
      ],
      [
        Nav.linkAccountAction(procurementConciergeLink)
      ]
    ]),
    desktop: Nav.authenticatedDesktopAccountMenu({
      text: userIdentifier,
      imageUrl: userAvatar,
      linkGroups: [
        {
          label: `Signed in as ${sessionUser.name}`,
          links: compact([
            {
              children: 'My Profile',
              dest: routeDest(adt('userProfile', { userId: sessionUser.id }))
            },
            sessionUser.type === UserType.Vendor
              ? {
                  children: 'My Organizations',
                  dest: routeDest(adt('userProfile', { userId: sessionUser.id, tab: 'organizations' as const }))
                }
              : undefined
          ])
        },
        {
          links: [signOutLink]
        },
        {
          links: [procurementConciergeLink]
        }
      ]
    })
  };
}

function navAppLinks(state: Immutable<State>): Nav.Props['appLinks'] {
  const sessionUser = state.shared.session && state.shared.session.user;
  let links: Nav.NavLink[] = [];
  const opportunitiesLink: Nav.NavLink = {
    children: 'Opportunities',
    active: state.activeRoute.tag === 'opportunities',
    dest: routeDest(adt('opportunities', null))
  };
  const organizationsLink: Nav.NavLink = {
    children: 'Organizations',
    active: state.activeRoute.tag === 'orgList',
    dest: routeDest(adt('orgList', null))
  };
  if (sessionUser) {
    // User has signed in.
    links = links.concat([
      {
        children: 'Dashboard',
        // TODO add dashboard route when available.
        active: state.activeRoute.tag === 'landing',
        dest: routeDest(adt('landing', null))
      },
      opportunitiesLink,
      organizationsLink
    ]);
    if (sessionUser.type === UserType.Admin) {
      // User is an admin.
      links = links.concat([
        {
          children: 'Users',
          active: state.activeRoute.tag === 'userList',
          dest: routeDest(adt('userList', null))
        }
      ]);
    }
  } else {
    // User has not signed in.
    links = links.concat([
      {
        children: 'Home',
        active: state.activeRoute.tag === 'landing',
        dest: routeDest(adt('landing', null))
      },
      opportunitiesLink,
      organizationsLink
    ]);
  }
  return links;
}

function navContextualLinks(props: ComponentViewProps<State, Msg>): Nav.Props['contextualActions'] {
  const viewPageProps = pageToViewPageProps(props);
  if (!viewPageProps.component.getContextualActions || !viewPageProps.pageState) { return undefined; }
  return viewPageProps.component.getContextualActions({
    state: viewPageProps.pageState,
    dispatch: mapAppDispatch(props.dispatch, viewPageProps.mapPageMsg)
  }) || undefined;
}

function regularNavProps(props: ComponentViewProps<State, Msg>): Nav.Props {
  const { state, dispatch } = props;
  const dispatchNav = mapComponentDispatch(dispatch, adtCurried<ADT<'nav', Nav.Msg>>('nav'));
  return {
    state: state.nav,
    dispatch: dispatchNav,
    isLoading: state.transitionLoading > 0,
    logoImageUrl: '/images/bcgov_logo.svg',
    title: 'Digital Marketplace',
    homeDest: routeDest(adt('landing', null)),
    accountMenus: navAccountMenus(state),
    appLinks: navAppLinks(state),
    contextualActions: navContextualLinks(props)
  };
}

const completeProfileAction = Nav.linkAccountAction({
  children: 'Complete Your Profile',
  symbol_: leftPlacement(iconLinkSymbol('arrow-left')),
  button: true,
  color: 'primary',
  dest: routeDest(adt('signUpStepTwo', null))
});

function simpleNavProps(props: ComponentViewProps<State, Msg>): Nav.Props {
  const accountMenu = Nav.unauthenticatedAccountMenu([
    ...(props.state.activeRoute.tag !== 'signUpStepTwo' ? [completeProfileAction] : []),
    Nav.linkAccountAction({
      ...signOutLink,
      button: true,
      outline: true,
      color: 'white'
    })
  ]);
  return {
    ...regularNavProps(props),
    appLinks: [],
    contextualActions: undefined,
    homeDest: undefined,
    accountMenus: {
      desktop: accountMenu,
      mobile: accountMenu
    }
  };
}

const view: ComponentView<State, Msg> = props => {
  const { state, dispatch } = props;
  if (!state.ready) {
    return null;
  } else {
    const viewPageProps = pageToViewPageProps(props);
    const navProps = viewPageProps.component.simpleNav
      ? simpleNavProps(props)
      : regularNavProps(props);
    return (
      <div className={`route-${state.activeRoute.tag} ${state.transitionLoading > 0 ? 'in-transition' : ''} ${navProps.contextualActions ? 'contextual-actions-visible' : ''} app d-flex flex-column`} style={{ minHeight: '100vh' }}>
        <Nav.view {...navProps} />
        <ViewPage {...viewPageProps} />
        {viewPageProps.component.simpleNav ? null : (<Footer />)}
        <ViewModal dispatch={dispatch} modal={state.modal} />
      </div>
    );
  }
};

export default view;<|MERGE_RESOLUTION|>--- conflicted
+++ resolved
@@ -204,9 +204,7 @@
         state => state.pages.proposalCWUView,
         value => ({tag: 'pageProposalCWUView', value})
       );
-<<<<<<< HEAD
-
-=======
+
     case 'proposalCWUExportOne':
       return makeViewPageProps(
         props,
@@ -221,7 +219,7 @@
         state => state.pages.proposalCWUExportAll,
         value => ({tag: 'pageProposalCWUExportAll', value})
       );
->>>>>>> 15763c43
+
     case 'proposalList':
       return makeViewPageProps(
         props,
