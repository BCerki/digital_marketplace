--- conflicted
+++ resolved
@@ -55,7 +55,6 @@
 }
 
 export async function makeRequest<T extends ActionWithBodyTypes>(params: MakeRequestParams<T>): Promise<ResponseValidation<T['validResponse'], T['invalidResponse']>> {
-  console.log('req params', params);
   const response = await request(params.method, params.url, params.body as object);
   switch (response.status) {
     case 200:
@@ -105,10 +104,6 @@
 
 export function makeUpdate<T extends ActionWithBodyTypes>(params: MakeActionParams<T>): CrudClientActionWithIdAndBody<T> {
   return async (id, body) => {
-<<<<<<< HEAD
-    console.log("req body", body);
-=======
->>>>>>> 3d42106b
     return makeRequest({
       body,
       method: ClientHttpMethod.Put,
